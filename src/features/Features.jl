##############################################################################
##
##  Features
##  Copyright (c) 2014 Tim wheeler, Robert Bosch Gmbh
##
##  Allows for the extraction of feature values for cars in scenes
##
##############################################################################

module Features

import Base: symbol, get
import Base.Meta: quot

using LaTeXStrings
using DataArrays

using AutomotiveDrivingModels.Vec
using AutomotiveDrivingModels.CommonTypes
using AutomotiveDrivingModels.Curves
using AutomotiveDrivingModels.Trajdata
using AutomotiveDrivingModels.StreetNetworks
# ----------------------------------
# exports

export
	AbstractFeature,
	ExtractedFeatureCache,
	FeatureExtractBasicsPdSet

export YAW, POSFX, POSFY, SPEED, VELFX, VELFY, DELTA_SPEED_LIMIT, TURNRATE, TURNRATE_GLOBAL, ACC, ACCFX, ACCFY, ISEGO
export D_CL, D_ML, D_MR, SCENEVELFX
export TIMETOCROSSING_RIGHT, TIMETOCROSSING_LEFT, ESTIMATEDTIMETOLANECROSSING
export D_MERGE, D_SPLIT, ID
export A_REQ_STAYINLANE, N_LANE_R, N_LANE_L, HAS_LANE_R, HAS_LANE_L, LANECURVATURE
export INDFRONT, HAS_FRONT, D_X_FRONT, D_Y_FRONT, V_X_FRONT, V_Y_FRONT, YAW_FRONT, TURNRATE_FRONT, A_REQ_FRONT, TTC_X_FRONT, TIMEGAP_X_FRONT
export INDREAR,  HAS_REAR,  D_X_REAR,  D_Y_REAR,  V_X_REAR,  V_Y_REAR,  YAW_REAR,  TURNRATE_REAR,  A_REQ_REAR,  TTC_X_REAR,  TIMEGAP_X_REAR
export INDLEFT,             D_X_LEFT,  D_Y_LEFT,  V_X_LEFT,  V_Y_LEFT,  YAW_LEFT,  TURNRATE_LEFT,  A_REQ_LEFT,  TTC_X_LEFT,  TIMEGAP_X_LEFT
export INDRIGHT,            D_X_RIGHT, D_Y_RIGHT, V_X_RIGHT, V_Y_RIGHT, YAW_RIGHT, TURNRATE_RIGHT, A_REQ_RIGHT, TTC_X_RIGHT, TIMEGAP_X_RIGHT
export GAINING_ON_FRONT

export FUTURETURNRATE_250MS, FUTUREACCELERATION_250MS, FUTUREDESIREDANGLE_250MS, FUTUREDESIREDSPEED_250MS, FUTUREACCELCONTROL_250MS
export FUTURETURNRATE_500MS, FUTUREACCELERATION_500MS, FUTUREDESIREDANGLE_500MS, FUTUREDESIREDSPEED_500MS, FUTUREACCELCONTROL_500MS
export FUTUREDELTAY2S, FUTUREDELTAY1S, FUTUREDELTAY_250MS
export TIMETOLANECROSSING, TIMESINCELANECROSSING, LANECHANGEDIR, LANECHANGE2S, LANECHANGE1S, LANECHANGE500MS
export TIME_CONSECUTIVE_BRAKE, TIME_CONSECUTIVE_ACCEL, TIME_CONSECUTIVE_THROTTLE

export OCCUPANCYSCHEDULEGRID_TIME_FRONT,      OCCUPANCYSCHEDULEGRID_ISOCCUPIED_FRONT
export OCCUPANCYSCHEDULEGRID_TIME_FRONTRIGHT, OCCUPANCYSCHEDULEGRID_ISOCCUPIED_FRONTRIGHT
export OCCUPANCYSCHEDULEGRID_TIME_RIGHT,      OCCUPANCYSCHEDULEGRID_ISOCCUPIED_RIGHT
export OCCUPANCYSCHEDULEGRID_TIME_BACKRIGHT,  OCCUPANCYSCHEDULEGRID_ISOCCUPIED_BACKRIGHT
export OCCUPANCYSCHEDULEGRID_TIME_BACK,       OCCUPANCYSCHEDULEGRID_ISOCCUPIED_BACK
export OCCUPANCYSCHEDULEGRID_TIME_BACKLEFT,   OCCUPANCYSCHEDULEGRID_ISOCCUPIED_BACKLEFT
export OCCUPANCYSCHEDULEGRID_TIME_LEFT,       OCCUPANCYSCHEDULEGRID_ISOCCUPIED_LEFT
export OCCUPANCYSCHEDULEGRID_TIME_FRONTLEFT,  OCCUPANCYSCHEDULEGRID_ISOCCUPIED_FRONTLEFT

export      PASTACC250MS,      PASTACC500MS,      PASTACC750MS,      PASTACC1S
export PASTTURNRATE250MS, PASTTURNRATE500MS, PASTTURNRATE750MS, PASTTURNRATE1S
export    PASTVELFY250MS,    PASTVELFY500MS,    PASTVELFY750MS,    PASTVELFY1S
export     PASTD_CL250MS,     PASTD_CL500MS,     PASTD_CL750MS,     PASTD_CL1S

export     MAXACCFX250MS,     MAXACCFX500MS,     MAXACCFX750MS,     MAXACCFX1S,     MAXACCFX1500MS,     MAXACCFX2S,     MAXACCFX2500MS,     MAXACCFX3S,     MAXACCFX4S
export     MAXACCFY250MS,     MAXACCFY500MS,     MAXACCFY750MS,     MAXACCFY1S,     MAXACCFY1500MS,     MAXACCFY2S,     MAXACCFY2500MS,     MAXACCFY3S,     MAXACCFY4S
export  MAXTURNRATE250MS,  MAXTURNRATE500MS,  MAXTURNRATE750MS,  MAXTURNRATE1S,  MAXTURNRATE1500MS,  MAXTURNRATE2S,  MAXTURNRATE2500MS,  MAXTURNRATE3S,  MAXTURNRATE4S
export    MEANACCFX250MS,    MEANACCFX500MS,    MEANACCFX750MS,    MEANACCFX1S,    MEANACCFX1500MS,    MEANACCFX2S,    MEANACCFX2500MS,    MEANACCFX3S,    MEANACCFX4S
export    MEANACCFY250MS,    MEANACCFY500MS,    MEANACCFY750MS,    MEANACCFY1S,    MEANACCFY1500MS,    MEANACCFY2S,    MEANACCFY2500MS,    MEANACCFY3S,    MEANACCFY4S
export MEANTURNRATE250MS, MEANTURNRATE500MS, MEANTURNRATE750MS, MEANTURNRATE1S, MEANTURNRATE1500MS, MEANTURNRATE2S, MEANTURNRATE2500MS, MEANTURNRATE3S, MEANTURNRATE4S
export     STDACCFX250MS,     STDACCFX500MS,     STDACCFX750MS,     STDACCFX1S,     STDACCFX1500MS,     STDACCFX2S,     STDACCFX2500MS,     STDACCFX3S,     STDACCFX4S
export     STDACCFY250MS,     STDACCFY500MS,     STDACCFY750MS,     STDACCFY1S,     STDACCFY1500MS,     STDACCFY2S,     STDACCFY2500MS,     STDACCFY3S,     STDACCFY4S
export  STDTURNRATE250MS,  STDTURNRATE500MS,  STDTURNRATE750MS,  STDTURNRATE1S,  STDTURNRATE1500MS,  STDTURNRATE2S,  STDTURNRATE2500MS,  STDTURNRATE3S,  STDTURNRATE4S

export SUBSET_EMERGENCY, SUBSET_FREE_FLOW, SUBSET_CAR_FOLLOWING, SUBSET_LANE_CROSSING, SUBSET_SUSTAINED_CROSSING
export SUBSET_AT_SIXTYFIVE, SUBSET_AUTO
export Feature_IsClean

export observe, observe!
export description, units, isint, isbool, lowerbound, upperbound, symbol, lsymbol, couldna, get, symbol2feature
<<<<<<< HEAD
export replace_na
=======
# export replace_na
>>>>>>> e95fc30a
export calc_occupancy_schedule_grid, put_occupancy_schedule_grid_in_meta!
export allfeatures
export NA_ALIAS

# ----------------------------------
# constants

const NA_ALIAS                         =  Inf # value assigned to floating point values when not available
const THRESHOLD_DY_CONSIDERED_IN_FRONT =  2.0 # number of meters of horizontal separation which allows two cars to be considered in front of / behind each other
const THRESHOLD_A_REQ                  = 10.0 # maximum required absolute value of required acceleration (m/s^2)
const THRESHOLD_TIME_TO_CROSSING       = 10.0 # maximum time to crossing
const THRESHOLD_TIME_TO_COLLISION      = 10.0 # maximum time to collision
const THRESHOLD_TIMEGAP                = 10.0 # maximum timegap
const THRESHOLD_TIMETOLANECROSSING     = 10.0 # [s]
const THRESHOLD_TIMESINCELANECROSSING  = 10.0 # [s]
const THRESHOLD_TIMECONSECUTIVEACCEL   = 10.0 # [s]
const SPEED_LIMIT                      = 29.06 # [m/s] TODO(tim): remove this and make it a StreetNetwork query
const KP_DESIRED_ANGLE                 = 1.0 # [-] TODO(tim): tune this
const KP_DESIRED_SPEED                 = 0.2 # [-] TODO(tim): tune this
const OCCUPANCY_SCHEDULE_GRID_DIM_S    = 4.0 # [m] longitudinal dimension per cell in the grid
const OCCUPANCY_SCHEDULE_GRID_DIM_D    = 3.7 # [m] lateral dimension per cell in the grid

# ----------------------------------
# types

abstract AbstractFeature


type ExtractedFeatureCache

	# (carid, frameind, feature symbol) -> (value, runid)
	# where runid is an Int associated with a particular run
	dict::Dict{(Int, Int, Symbol), (Float64, Int)}

    ExtractedFeatureCache() = new(Dict{(Int, Int, Symbol), (Float64, Int)}())
end
Base.setindex!(cache::ExtractedFeatureCache, val::(Float64, Int), key::(Int, Int, Symbol)) = cache.dict[key] = val
Base.getindex(cache::ExtractedFeatureCache, key::(Int, Int, Symbol)) = cache.dict[key]

type FeatureExtractBasicsPdSet
	pdset :: PrimaryDataset
	sn :: StreetNetwork
	cache :: ExtractedFeatureCache
	runid :: Int

	function FeatureExtractBasicsPdSet(
		pdset::PrimaryDataset,
		sn::StreetNetwork;
		cache::ExtractedFeatureCache=ExtractedFeatureCache(),
		runid::Int=rand(Int)
		)

		new(pdset, sn, cache, runid)
	end
end

function Base.deepcopy(basics::FeatureExtractBasicsPdSet)
	FeatureExtractBasicsPdSet(
			deepcopy(basics.pdset),
			deepcopy(basics.sn)
		)
end

# key :: (carind, validfind, feature_symbol)
Base.setindex!(basics::FeatureExtractBasicsPdSet, feature_value::Float64, key::(Int, Int, Symbol)) = basics.cache[key] = (feature_value, basics.runid)
Base.getindex(basics::FeatureExtractBasicsPdSet, key::(Int, Int, Symbol)) = basics.cache[key][1]

# ----------------------------------
# globals
sym2ftr = Dict{Symbol,AbstractFeature}()

# ----------------------------------
# abstract feature functions

symbol2feature(sym::Symbol)    = sym2ftr[sym]
# description(::AbstractFeature) = "None"
# units(      ::AbstractFeature) = "None"
# isint(      ::AbstractFeature) = error("Not implemented!") # true if the feature takes on only integer values
# isbool(     ::AbstractFeature) = error("Not implemented!") # true if the feature takes on only boolean values (0,1) (will also have isint = true)
# upperbound( ::AbstractFeature) = error("Not implemented!") # max value of the feature
# lowerbound( ::AbstractFeature) = error("Not implemented!") # min value of the feature
# couldna(    ::AbstractFeature) = true                      # whether the given variable could produce the NA alias
# symbol(     ::AbstractFeature) = error("Not implemented!")
# lsymbol(    ::AbstractFeature) = error("Not implemented!")
# get(        ::AbstractFeature, ::PrimaryDataset, ::Int, ::Int) = error("Not implemented!")

allfeatures() = collect(values(sym2ftr)) # array of all features

function get(F::AbstractFeature, basics::FeatureExtractBasicsPdSet, carind::Int, validfind::Int)
	cache = basics.cache

	key = (carind, validfind, symbol(F))
	value, runid = get(cache.dict, key, (NaN, 0))
	if runid != basics.runid
		value = _get(F, basics, carind, validfind)::Float64
		cache.dict[key] = (value, basics.runid)
	end

	!isnan(value) || error("value from feature $(symbol(F)) was NaN!")

	value
end
<<<<<<< HEAD
replace_na(F::AbstractFeature, basics::FeatureExtractBasicsPdSet, carind::Int, validfind::Int) = error("replace_na not implemented for $(typeof(F))")
=======
# function replace_na(F::AbstractFeature, basics::FeatureExtractBasicsPdSet, carind::Int, validfind::Int)

#     Called by behaviors that cannot handle NA values (Inf)
#     This will replace the NA value with something reasonable
#       - truncated values such as d_x_front will be replaced by a high threshold
#       - missing values such as v_x_front will be replaced by the mean expected value


#     error("replace_na not implemented for $(symbol(F))")
# end
>>>>>>> e95fc30a

# ----------------------------------

function create_feature_basics(
	name         :: String,
	unit         :: String,
	isint        :: Bool,
	isbool       :: Bool,
	ub           :: Float64,
	lb           :: Float64,
	could_be_na  :: Bool,
	sym          :: Symbol,
	lstr         :: LaTeXString,
	desc         :: String
	)

	for feature in values(sym2ftr)
		@assert(desc != description(feature), "desc: $name -> $feature")
		@assert(sym  != symbol(feature), "symb: $name -> $feature")
		@assert(lstr != lsymbol(feature), "lstr: $name -> $feature")
	end
	@assert(ub >= lb)

	feature_name = symbol("Feature_" * name)
	const_name   = symbol(uppercase(name))
	sym_feature  = quot(sym)

	@eval begin
		immutable $feature_name <: AbstractFeature end
		const       $const_name  = ($feature_name)()
		description( ::$feature_name)  = $desc
		units(       ::$feature_name)  = $unit
		isint(       ::$feature_name)  = $isint
		isbool(      ::$feature_name)  = $isbool
		upperbound(  ::$feature_name)  = $ub
		lowerbound(  ::$feature_name)  = $lb
		couldna(     ::$feature_name)  = $could_be_na
		symbol(      ::$feature_name)  = $sym_feature
		lsymbol(     ::$feature_name)  = $lstr
		sym2ftr[symbol(  $const_name)] = $const_name
	end
end
function create_feature_basics_boolean( name::String, could_be_na::Bool, sym::Symbol, lstr::LaTeXString, desc::String )

	create_feature_basics(name, "-", true, true, 1.0, 0.0, could_be_na, sym, lstr, desc)
end

function observe!{F<:AbstractFeature}(
    observations::Dict{Symbol,Float64},
    basics::FeatureExtractBasicsPdSet,
    carind::Int,
    validfind::Int,
    features::Vector{F}
    )

    for f in features
        val = get(f, basics, carind, validfind)::Float64
        observations[symbol(f)] = val
    end
    observations
end
function observe!{F<:AbstractFeature}(
	observations::Vector{Float64},
    basics::FeatureExtractBasicsPdSet,
    carind::Int,
    validfind::Int,
    features::Vector{F}
    )

    for (i,f) in enumerate(features)
        observations[i] = get(f, basics, carind, validfind)::Float64
    end
    observations
end
function observe{F<:AbstractFeature}(
    basics::FeatureExtractBasicsPdSet,
    carind::Int,
    validfind::Int,
    features::Vector{F}
    )

    observations = Dict{Symbol,Float64}()
    observe!(observations, basics, carind, validfind, features)
end

# ----------------------------------
# inherent features

create_feature_basics("Yaw", "rad", false, false, Inf, -Inf, false, :yaw, L"\psi", "angle relative to the closest lane")
get(::Feature_Yaw, basics::FeatureExtractBasicsPdSet, carind::Int, validfind::Int) = get(basics.pdset, :posFyaw, carind, validfind)::Float64

create_feature_basics("PosFx", "m", false, false, Inf, -Inf, false, :posFx, L"p^F_x", "x position in the frenet frame")
get(::Feature_PosFx, basics::FeatureExtractBasicsPdSet, carind::Int, validfind::Int) = get(basics.pdset, :posFx, carind, validfind)::Float64

create_feature_basics("PosFy", "m", false, false, Inf, -Inf, false, :posFy, L"p^F_y", "y position in the frenet frame")
get(::Feature_PosFy, basics::FeatureExtractBasicsPdSet, carind::Int, validfind::Int) = get(basics.pdset, :posFy, carind, validfind)::Float64

create_feature_basics("Speed", "m/s", false, false, Inf, -Inf, false, :speed, L"\|v\|", "speed")
_get(::Feature_Speed, basics::FeatureExtractBasicsPdSet, carind::Int, validfind::Int) = get_speed(basics.pdset, carind::Integer, validfind)

create_feature_basics("Delta_Speed_Limit", "m/s", false, false, Inf, -Inf, false, :delta_speed_limit, L"Δv_{\text{limit}}", "difference between current speed and speed limit")
function get(::Feature_Delta_Speed_Limit, basics::FeatureExtractBasicsPdSet, carind::Int, validfind::Int)
	speed = get_speed(basics.pdset, carind::Integer, validfind)
	SPEED_LIMIT - speed
end

create_feature_basics("VelFx", "m/s", false, false, Inf, -Inf, false, :velFx, L"v^F_x", "velocity along the lane centerline")
get(::Feature_VelFx, basics::FeatureExtractBasicsPdSet, carind::Int, validfind::Int) = get(basics.pdset, :velFx, carind, validfind)::Float64

create_feature_basics("VelFy", "m/s", false, false, Inf, -Inf, false, :velFy, L"v^F_y", "velocity perpendicular to the lane centerline")
get(::Feature_VelFy, basics::FeatureExtractBasicsPdSet, carind::Int, validfind::Int) = get(basics.pdset, :velFy, carind, validfind)::Float64

create_feature_basics_boolean("IsEgo", false, :isego, L"1_{ego}", "whether the car is the ego car")
get(::Feature_IsEgo, ::FeatureExtractBasicsPdSet, carind::Int, ::Int) = carind == CARIND_EGO

create_feature_basics( "D_CL", "m", false, false, Inf, -Inf, false, :d_cl, L"d_{cl}", "distance to the closest centerline")
get(::Feature_D_CL, basics::FeatureExtractBasicsPdSet, carind::Int, validfind::Int) = get(basics.pdset, :d_cl, carind, validfind)::Float64

create_feature_basics( "D_ML", "m", false, false, Inf, 0.0, true, :d_ml, L"d_{ml}", "lateral distance between center of car and the left lane marker")
function get(::Feature_D_ML, basics::FeatureExtractBasicsPdSet, carind::Int, validfind::Int)
	d_ml = get(basics.pdset, :d_ml, carind, validfind)
	isa(d_ml, NAtype) ? NA_ALIAS : d_ml
end
<<<<<<< HEAD
replace_na(F::Feature_D_ML, basics::FeatureExtractBasicsPdSet, carind::Int, validfind::Int) = 10.0 # large threshold value
=======
# replace_na(F::Feature_D_ML, basics::FeatureExtractBasicsPdSet, carind::Int, validfind::Int) = -1.0
>>>>>>> e95fc30a

create_feature_basics( "D_MR", "m", false, false, Inf, 0.0, true, :d_mr, L"d_{mr}", "lateral distance (strictly positive) between center of car and the right lane marker")
function get(::Feature_D_MR, basics::FeatureExtractBasicsPdSet, carind::Int, validfind::Int)
	d_mr = get(basics.pdset, :d_mr, carind, validfind)::Float64
	return isa(d_mr, NAtype) ? NA_ALIAS : d_mr
end
replace_na(F::Feature_D_MR, basics::FeatureExtractBasicsPdSet, carind::Int, validfind::Int) = 10.0 # large threshold value

create_feature_basics( "TimeToCrossing_Right", "s", false, false, Inf, 0.0, true, :ttcr_mr, L"ttcr^{mr}_y", "time to cross the right marking of assigned lane")
function get(::Feature_TimeToCrossing_Right, basics::FeatureExtractBasicsPdSet, carind::Int, validfind::Int)
	d_mr = get(D_MR, basics, carind, validfind)
	velFy = get(VELFY, basics, carind, validfind)
	d_mr > 0.0 && velFy < 0.0 ? min(-d_mr / velFy, THRESHOLD_TIME_TO_CROSSING) : NA_ALIAS
end
replace_na(F::Feature_TimeToCrossing_Right, basics::FeatureExtractBasicsPdSet, carind::Int, validfind::Int) = 10.0 # large threshold value (same value as already set for pos. vel right)

create_feature_basics( "TimeToCrossing_Left", "s", false, false, Inf, 0.0, true, :ttcr_ml, L"ttcr^{ml}_y", "time to cross the left marking of assigned lane")
function get(::Feature_TimeToCrossing_Left, basics::FeatureExtractBasicsPdSet, carind::Int, validfind::Int)
	d_ml = get(D_ML, basics, carind, validfind)
	velFy = get(VELFY, basics, carind, validfind)
	d_ml < 0.0 && velFy > 0.0 ? min(-d_ml / velFy,THRESHOLD_TIME_TO_CROSSING) : NA_ALIAS
end
replace_na(F::Feature_TimeToCrossing_Left, basics::FeatureExtractBasicsPdSet, carind::Int, validfind::Int) = 10.0 # large threshold value (same value as already set for pos. vel left)

create_feature_basics( "EstimatedTimeToLaneCrossing", "s", false, false, Inf, 0.0, true, :est_ttcr, L"ttcr^\text{est}_y", "time to crossing the lane boundary in the direction of travel")
function get(::Feature_EstimatedTimeToLaneCrossing, basics::FeatureExtractBasicsPdSet, carind::Int, validfind::Int)
	ttcr_left = get(TIMETOCROSSING_LEFT, basics, carind, validfind)
	if !isinf(ttcr_left)
		return ttcr_left
	end
	get(TIMETOCROSSING_RIGHT, basics, carind, validfind)
end
replace_na(F::Feature_EstimatedTimeToLaneCrossing, basics::FeatureExtractBasicsPdSet, carind::Int, validfind::Int) = 10.0 # large threshold value (same value as already set for pos. vel)

create_feature_basics( "A_REQ_StayInLane", "m/s2", false, false, Inf, -Inf, true, :a_req_stayinlane, L"a^{req}_y", "acceleration required to stay in the current lane")
function get(::Feature_A_REQ_StayInLane, basics::FeatureExtractBasicsPdSet, carind::Int, validfind::Int)
	velFy = get(VELFY, basics, carind, validfind)

	if velFy > 0.0
		d_mr = get(D_MR, basics, carind, validfind)
		return d_mr > 0.0 ? min( 0.5velFy*velFy / d_mr, THRESHOLD_A_REQ) : NA_ALIAS
	else
		d_ml = get(D_ML, basics, carind, validfind)
		return d_ml < 0.0 ? min(-0.5velFy*velFy / d_ml, THRESHOLD_A_REQ) : NA_ALIAS
	end
end
replace_na(F::Feature_A_REQ_StayInLane, basics::FeatureExtractBasicsPdSet, carind::Int, validfind::Int) = 0.0 # missing at random; no action

create_feature_basics( "N_LANE_L", "-", true, false, 10.0, 0.0, false, :n_lane_left, L"nlane_l", "number of lanes on the left side of this vehicle")
get(::Feature_N_LANE_L, basics::FeatureExtractBasicsPdSet, carind::Int, validfind::Int) = float64(get(basics.pdset, :nll, carind, validfind))

create_feature_basics( "N_LANE_R", "-", true, false, 10.0, 0.0, false, :n_lane_right, L"nlane_r", "number of lanes on the right side of this vehicle")
get(::Feature_N_LANE_R, basics::FeatureExtractBasicsPdSet, carind::Int, validfind::Int) = float64(get(basics.pdset, :nlr, carind, validfind))

create_feature_basics_boolean( "HAS_LANE_R", false, :has_lane_right, L"\exists_{\text{lane}}^\text{r}", "whether at least one lane exists to right")
get(::Feature_HAS_LANE_R, basics::FeatureExtractBasicsPdSet, carind::Int, validfind::Int) = float64(get(N_LANE_R, basics, carind, validfind) > 0.0)

create_feature_basics_boolean( "HAS_LANE_L", false, :has_lane_left, L"\exists_{\text{lane}}^\text{l}", "whether at least one lane exists to the left")
get(::Feature_HAS_LANE_L, basics::FeatureExtractBasicsPdSet, carind::Int, validfind::Int) = float64(get(N_LANE_L, basics, carind, validfind) > 0.0)

###########################
# OCCUPANCY SCHEDULE GRID #
###########################

# TODO(tim): Move these to StreetNetwork
function _calc_jumps_required_to_reach_projectable_lane_segment_downstream(
	sn    :: StreetNetwork,
	lane  :: StreetLane, # lane we want to find the connected component closest to the given pt
	posGx :: Float64,
	posGy :: Float64;
	max_dist :: Float64 = 2000.0, # [m] maximum distance to search downstream for curve for a valid segment to project (posGx, posGy) to
	)

	#=
	RETURNS
		njumps :: Int = the number of times next_lane() must be called to reach the given lane
		                returns 0 if the current lane is correct
		                returns -1 if no connecting lane is found
	=#

	current_lane = lane
	search_dist = -lane.curve.s[end]
	found_lane = false
	njumps = 0

	finished = false
	while !finished

		extind = Curves.closest_point_extind_to_curve(current_lane.curve, posGx, posGy)

		if !is_extind_at_curve_end(current_lane.curve, extind)
			return njumps
		elseif has_next_lane(sn, current_lane)
			search_dist += current_lane.curve.s[end]
			current_lane = next_lane(sn, current_lane)
			njumps += 1
			finished = search_dist > max_dist
		else
			finished = true
		end
	end

	-1
end
function _calc_jumps_required_to_reach_projectable_lane_segment_upstream(
	sn    :: StreetNetwork,
	lane  :: StreetLane, # lane we want to find the connected component closest to the given pt
	posGx :: Float64,
	posGy :: Float64;
	max_dist :: Float64 = 2000.0, # [m] maximum distance to search upstream for curve for a valid segment to project (posGx, posGy) to
	)

	#=
	RETURNS
		njumps :: Int = the number of times prev_lane() must be called to reach the given lane
		                returns 0 if the current lane is correct
		                returns -1 if no connecting lane is found
	=#

	current_lane = lane
	search_dist = -lane.curve.s[end]
	found_lane = false
	njumps = 0

	finished = false
	while !finished

		extind = Curves.closest_point_extind_to_curve(current_lane.curve, posGx, posGy)

		if !is_extind_at_curve_end(current_lane.curve, extind)
			return njumps
		elseif has_prev_lane(sn, current_lane)
			search_dist += current_lane.curve.s[end]
			current_lane = prev_lane(sn, current_lane)
			njumps += 1
			finished = search_dist > max_dist
		else
			finished = true
		end
	end

	-1
end
function _calc_jumps_required_to_reach_projectable_lane_segment(
	sn    :: StreetNetwork,
	lane  :: StreetLane, # lane we want to find the connected component closest to the given pt
	posGx :: Float64,
	posGy :: Float64;
	max_dist_downstream :: Float64 = 2000.0, # [m] maximum distance to search downstream for curve for a valid segment to project (posGx, posGy) to
	max_dist_upstream :: Float64 = max_dist_downstream # [m] maximum distance to search upstream the curve for a valid segment to project (posGx, posGy) to
	)

	#=
	RETURNS (njumps, success)
		njumps :: Int = the number of times prev_lane() or next_lane() must be called to reach the given lane
		                if 0 it means the original lane is it, positive corresponds to next_lane(),
		                negative to prev_lane()
		success :: Bool = true if a lane was found
	=#

	# search downstream first
	njumps = _calc_jumps_required_to_reach_projectable_lane_segment_downstream(sn, lane, posGx, posGy, max_dist=max_dist_downstream)
	if njumps ≥ 0
		return (njumps, true)
	end

	# now search upstream
	njumps = _calc_jumps_required_to_reach_projectable_lane_segment_upstream(sn, lane, posGx, posGy, max_dist=max_dist_upstream)
	if njumps ≥ 0
		return (-njumps, true)
	else
		return (0, false)
	end
end

function _jump_downstream_lane(sn::StreetNetwork, lane::StreetLane, njumps::Int)
	retval = lane
	for i = 1 : njumps
		retval = next_lane(sn, retval)
	end
	retval
end
function _jump_upstream_lane(sn::StreetNetwork, lane::StreetLane, njumps::Int)
	retval = lane
	for i = 1 : njumps
		retval = prev_lane(sn, retval)
	end
	retval
end
function _jump_along_lane(sn::StreetNetwork, lane::StreetLane, njumps::Int)

	# njumps is number of jumps to perform
	# we assume that the lanes actually exist (will throw an exception otherwise)
	# positive indicates use of next_lane()
	# negative indicates use of prev_lane()

	if njumps > 0
		_jump_downstream_lane(sn, lane, njumps)
	elseif njumps < 0
		_jump_upstream_lane(sn, lane, -njumps)
	else
		lane
	end
end

function _calc_num_real_roots_of_quadratic(val::Float64; absolute_tolerance_single_root::Float64 = eps(Float64))
	# val = b^2 - 4ac
	if isapprox(val, 0.0, atol = absolute_tolerance_single_root)
		1
	elseif val > 0.0
		2
	else
		0
	end
end
function _calc_num_real_roots_of_quadratic(a::Float64, b::Float64, c::Float64;
	absolute_tolerance_single_root::Float64 = eps(Float64))
	_calc_num_real_roots_of_quadratic(b*b - 4*a*c,
		absolute_tolerance_single_root=absolute_tolerance_single_root)
end

function _quadratic_roots_default_to_smallest_positive(a::Float64, b::Float64, c::Float64)

	val = b*b - 4*a*c
	if val ≥ 0.0
		val_lo = (-b - sqrt(val)) / (2a)
		val_hi = (-b + sqrt(val)) / (2a)

		if val_lo < 0.0
			return val_hi
		else
			return val_lo
		end
	else
		return NaN
	end
end

type OccupancyScheduleGridCell
	occupied :: Bool
	time     :: Float64 # if occupied; time to exit, if unoccupied, time to entry

	OccupancyScheduleGridCell(occupied::Bool=false, time::Float64=Inf) = new(occupied, time)
end
immutable OccupancyScheduleGrid
	F  :: OccupancyScheduleGridCell # front
	FR :: OccupancyScheduleGridCell # front-right
	R  :: OccupancyScheduleGridCell # right
	BR :: OccupancyScheduleGridCell # back-right
	B  :: OccupancyScheduleGridCell # back
	BL :: OccupancyScheduleGridCell # back-left
	L  :: OccupancyScheduleGridCell # left
	FL :: OccupancyScheduleGridCell # front-left

	function OccupancyScheduleGrid()
		new(
			OccupancyScheduleGridCell(),
			OccupancyScheduleGridCell(),
			OccupancyScheduleGridCell(),
			OccupancyScheduleGridCell(),
			OccupancyScheduleGridCell(),
			OccupancyScheduleGridCell(),
			OccupancyScheduleGridCell(),
			OccupancyScheduleGridCell()
		)
	end
end
function _project_pt_to_lane_frenet(
	sn     :: StreetNetwork,
	origin :: TilePoint2DProjectionResult, # curve & location we are projecting against
	posGx  :: Float64, # location we are projecting to the curve
	posGy  :: Float64;
	max_dist :: Float64 = 1000.0 # [m]
	)

	#=
	RETURNS: (s, d)
		s :: Float64 = separation distance along the curve between (posGx, posGy) and the origin
						positive if downstream, negative if upstream
		d :: Float64 = separation distance perpendicular to the curve between (posGx, posGy) and the origin
						positive if to the left, negative if to the right
						Δd = 0.0 means it lies on the lane centerline

		Both values will be NaN if no such lane can be found
	=#

	lane = get_lane(origin)
	njumps, successful = _calc_jumps_required_to_reach_projectable_lane_segment(sn, lane, posGx, posGy, max_dist_downstream=max_dist)

	if successful

		origin_s = origin.footpoint.s

		if njumps == 0

			extind = Curves.closest_point_extind_to_curve(lane.curve, posGx, posGy)
			curvept = Curves.curve_at(lane.curve, extind)
			local_s, d = Curves.pt_to_frenet_xy(curvept, posGx, posGy)

			s = local_s - origin_s
			return (s,d)
		elseif njumps > 0

			search_dist = 0.0
			for i = 1 : njumps
				search_dist += lane.curve.s[end]
				lane = next_lane(sn, lane)
			end

			extind = Curves.closest_point_extind_to_curve(lane.curve, posGx, posGy)
			curvept = Curves.curve_at(lane.curve, extind)
			local_s, d = Curves.pt_to_frenet_xy(curvept, posGx, posGy)

			s = search_dist + local_s - origin_s
			return (s,d)
		elseif njumps < 0

			search_dist = 0.0
			for i = 1 : njumps
				lane = next_lane(sn, lane)
				search_dist += lane.curve.s[end]
			end

			extind = Curves.closest_point_extind_to_curve(lane.curve, posGx, posGy)
			curvept = Curves.curve_at(lane.curve, extind)
			local_s, d = Curves.pt_to_frenet_xy(curvept, posGx, posGy)

			s = search_dist + origin_s - local_s
			return (s,d)
		end
	else
		return (NaN, NaN)
	end
end
function _get_smallest_nonan_value(time_depart_forward::Float64, time_depart_backward::Float64)

	is_valid_time_depart_forward = isnan(time_depart_forward)
	is_valid_time_depart_backward = isnan(time_depart_backward)

	if is_valid_time_depart_backward
		if is_valid_time_depart_forward
			return min(time_depart_forward, time_depart_backward)
		else
			return time_depart_backward
		end
	else
		if is_valid_time_depart_forward
			return time_depart_forward
		else
			return Inf
		end
	end
end

function _update_time_to_enter_cell!(cell::OccupancyScheduleGridCell, time_enter::Float64)
	if !cell.occupied
		if !isnan(time_enter)
			cell.time = time_enter
		else
			cell.time = min(cell.time, time_enter)
		end
	end
	nothing
end
function _update_time_to_depart_cell!(cell::OccupancyScheduleGridCell, time_depart_forward::Float64, time_depart_backward::Float64)
	thetime = _get_smallest_nonan_value(time_depart_forward, time_depart_backward)

	if cell.occupied
		cell.time = max(cell.time, thetime)
	else
		cell.occupied = true
	end
	nothing
end
function calc_occupancy_schedule_grid(basics::FeatureExtractBasicsPdSet, carind::Int, validfind::Int)

	#=
	Computes an occupancy schedule grid for the given vehicle
	Computes the follow values for the eight locations
	  - Whether the cell is occupied or not
	  - Time until a vehicle enters the cell (if it is unoccupied, 0.0 otherwise)
	  - Time until a vehicle departs the cell (if it is occupied, 0.0)
	  - Combined time value, max(T_enter, T_depart)
	The locations are the grid cells in the cardinal and ordinal directions
	  {front, front-right, right, back-right, back, back-left, left, front-left}
	All calculations are performed assuming constant relative acceleration
	=#

	grid = OccupancyScheduleGrid()
	pdset = basics.pdset
	sn = basics.sn

	# Grid frame is centered on the target vehicle
	#    and is oriented with the lane

	frameind = validfind2frameind(pdset, validfind)
	grid_center_x = get(pdset, :posGx, carind, frameind, validfind)::Float64
	grid_center_y = get(pdset, :posGy, carind, frameind, validfind)::Float64
	acc_us = get(ACCFX, basics, carind, validfind)
	vel_us = get(VELFX, basics, carind, validfind)
	proj_center = project_point_to_streetmap(grid_center_x, grid_center_y, sn)

	if proj_center.successful

		# project entire scene to the frame
		# figure out each occupancy schedule grid position

		nothercarsinframe = get_num_other_cars_in_frame(pdset, validfind)
		for loop_carind = -1 : nothercarsinframe-1 # this includes the ego vehicle

			if loop_carind == carind
				continue
			end

			carPosGx = get(pdset, :posGx, loop_carind, frameind, validfind)::Float64
			carPosGy = get(pdset, :posGy, loop_carind, frameind, validfind)::Float64
			s, d = _project_pt_to_lane_frenet(sn, proj_center, carPosGx, carPosGy)

			acc_rel = get(ACCFX, basics, loop_carind, validfind) - acc_us
			vel_rel = get(VELFX, basics, loop_carind, validfind) - vel_us

			time_to_reach_neg_2 = _quadratic_roots_default_to_smallest_positive(acc_rel/2,vel_rel,s + 1.5*OCCUPANCY_SCHEDULE_GRID_DIM_D)
			time_to_reach_neg_1 = _quadratic_roots_default_to_smallest_positive(acc_rel/2,vel_rel,s + 0.5*OCCUPANCY_SCHEDULE_GRID_DIM_D)
			time_to_reach_pos_1 = _quadratic_roots_default_to_smallest_positive(acc_rel/2,vel_rel,s - 0.5*OCCUPANCY_SCHEDULE_GRID_DIM_D)
			time_to_reach_pos_2 = _quadratic_roots_default_to_smallest_positive(acc_rel/2,vel_rel,s - 1.5*OCCUPANCY_SCHEDULE_GRID_DIM_D)

			if OCCUPANCY_SCHEDULE_GRID_DIM_D ≤ d ≤ 2*OCCUPANCY_SCHEDULE_GRID_DIM_D
				# LEFT

				if s > 1.5*OCCUPANCY_SCHEDULE_GRID_DIM_D
					# car is in front of FRONT_LEFT
					_update_time_to_enter_cell!(grid.FL, time_to_reach_pos_2)
					_update_time_to_enter_cell!(grid.L,  time_to_reach_pos_1)
					_update_time_to_enter_cell!(grid.BL, time_to_reach_neg_1)
				elseif s > 0.5*OCCUPANCY_SCHEDULE_GRID_DIM_D
					# car is in FRONT_LEFT
					_update_time_to_depart_cell!(grid.FL, time_to_reach_pos_2, time_to_reach_pos_1)
					_update_time_to_enter_cell!(grid.L,  time_to_reach_pos_1)
					_update_time_to_enter_cell!(grid.BL, time_to_reach_neg_1)
				elseif s > -0.5*OCCUPANCY_SCHEDULE_GRID_DIM_D
					# car is in LEFT
					_update_time_to_enter_cell!(grid.FL,  time_to_reach_pos_1)
					_update_time_to_depart_cell!(grid.L, time_to_reach_pos_1, time_to_reach_neg_1)
					_update_time_to_enter_cell!(grid.BL, time_to_reach_neg_1)
				elseif s > -1.5*OCCUPANCY_SCHEDULE_GRID_DIM_D
					# car is in BEHIND_LEFT
					_update_time_to_enter_cell!(grid.FL,  time_to_reach_pos_1)
					_update_time_to_enter_cell!(grid.L,  time_to_reach_neg_1)
					_update_time_to_depart_cell!(grid.BL, time_to_reach_neg_1, time_to_reach_neg_2)
				else
					# car is in behind of BEHIND_LEFT
					_update_time_to_enter_cell!(grid.FL, time_to_reach_pos_1)
					_update_time_to_enter_cell!(grid.L,  time_to_reach_neg_1)
					_update_time_to_enter_cell!(grid.BL, time_to_reach_neg_2)
				end
			elseif -OCCUPANCY_SCHEDULE_GRID_DIM_D ≤ d ≤ OCCUPANCY_SCHEDULE_GRID_DIM_D
				# CENTER

				if s > 1.5*OCCUPANCY_SCHEDULE_GRID_DIM_D
					# car is in front of FRONT
					_update_time_to_enter_cell!(grid.F, time_to_reach_pos_2)
					_update_time_to_enter_cell!(grid.B, time_to_reach_neg_1)
				elseif s > 0.5*OCCUPANCY_SCHEDULE_GRID_DIM_D
					# car is in FRONT
					_update_time_to_depart_cell!(grid.F, time_to_reach_pos_2, time_to_reach_pos_1)
					_update_time_to_enter_cell!(grid.B, time_to_reach_neg_1)
				elseif s > -0.5*OCCUPANCY_SCHEDULE_GRID_DIM_D
					# car is in CENTER
					_update_time_to_enter_cell!(grid.F,  time_to_reach_pos_1)
					_update_time_to_enter_cell!(grid.B, time_to_reach_neg_1)
				elseif s > -1.5*OCCUPANCY_SCHEDULE_GRID_DIM_D
					# car is in BEHIND
					_update_time_to_enter_cell!(grid.F,  time_to_reach_pos_1)
					_update_time_to_depart_cell!(grid.B, time_to_reach_neg_1, time_to_reach_neg_2)
				else
					# car is in behind of BEHIND
					_update_time_to_enter_cell!(grid.F, time_to_reach_pos_1)
					_update_time_to_enter_cell!(grid.B, time_to_reach_neg_2)
				end
			elseif -2*OCCUPANCY_SCHEDULE_GRID_DIM_D ≤ d ≤ -OCCUPANCY_SCHEDULE_GRID_DIM_D
				# RIGHT

				if s > 1.5*OCCUPANCY_SCHEDULE_GRID_DIM_D
					# car is in front of FRONT_RIGHT
					_update_time_to_enter_cell!(grid.FR, time_to_reach_pos_2)
					_update_time_to_enter_cell!(grid.R,  time_to_reach_pos_1)
					_update_time_to_enter_cell!(grid.BR, time_to_reach_neg_1)
				elseif s > 0.5*OCCUPANCY_SCHEDULE_GRID_DIM_D
					# car is in FRONT_RIGHT
					_update_time_to_depart_cell!(grid.FR, time_to_reach_pos_2, time_to_reach_pos_1)
					_update_time_to_enter_cell!(grid.R,  time_to_reach_pos_1)
					_update_time_to_enter_cell!(grid.BR, time_to_reach_neg_1)
				elseif s > -0.5*OCCUPANCY_SCHEDULE_GRID_DIM_D
					# car is in RIGHT
					_update_time_to_enter_cell!(grid.FR,  time_to_reach_pos_1)
					_update_time_to_depart_cell!(grid.R, time_to_reach_pos_1, time_to_reach_neg_1)
					_update_time_to_enter_cell!(grid.BR, time_to_reach_neg_1)
				elseif s > -1.5*OCCUPANCY_SCHEDULE_GRID_DIM_D
					# car is in BEHIND_RIGHT
					_update_time_to_enter_cell!(grid.FR,  time_to_reach_pos_1)
					_update_time_to_enter_cell!(grid.R,  time_to_reach_neg_1)
					_update_time_to_depart_cell!(grid.BR, time_to_reach_neg_1, time_to_reach_neg_2)
				else
					# car is in behind of BEHIND_RIGHT
					_update_time_to_enter_cell!(grid.FR, time_to_reach_pos_1)
					_update_time_to_enter_cell!(grid.R,  time_to_reach_neg_1)
					_update_time_to_enter_cell!(grid.BR, time_to_reach_neg_2)
				end
			end
		end
	end

	grid
end
function put_occupancy_schedule_grid_in_meta!(basics::FeatureExtractBasicsPdSet, grid::OccupancyScheduleGrid, carind::Int, validfind::Int)

	# checkmeta(carind, validfind, :osg_isoccupied_f) # need symbol so Dict is initialized

	basics[(carind, validfind, :osg_isoccupied_f)]  = float(grid.F.occupied)
	basics[(carind, validfind, :osg_isoccupied_fr)] = float(grid.FR.occupied)
	basics[(carind, validfind, :osg_isoccupied_r)]  = float(grid.R.occupied)
	basics[(carind, validfind, :osg_isoccupied_br)] = float(grid.BR.occupied)
	basics[(carind, validfind, :osg_isoccupied_b)]  = float(grid.B.occupied)
	basics[(carind, validfind, :osg_isoccupied_bl)] = float(grid.BL.occupied)
	basics[(carind, validfind, :osg_isoccupied_l)]  = float(grid.L.occupied)
	basics[(carind, validfind, :osg_isoccupied_fl)] = float(grid.FL.occupied)

	basics[(carind, validfind, :osg_time_f)]  = grid.F.time
	basics[(carind, validfind, :osg_time_fr)] = grid.FR.time
	basics[(carind, validfind, :osg_time_r)]  = grid.R.time
	basics[(carind, validfind, :osg_time_br)] = grid.BR.time
	basics[(carind, validfind, :osg_time_b)]  = grid.B.time
	basics[(carind, validfind, :osg_time_bl)] = grid.BL.time
	basics[(carind, validfind, :osg_time_l)]  = grid.L.time
	basics[(carind, validfind, :osg_time_fl)] = grid.FL.time
end

create_feature_basics_boolean( "OccupancyScheduleGrid_IsOccupied_Front",      false, :osg_isoccupied_f,  L"OCC_\text{osg}^\text{f}",  "whether f cell is occupied in occupancy schedule grid")
function _get(::Feature_OccupancyScheduleGrid_IsOccupied_Front, basics::FeatureExtractBasicsPdSet, carind::Int, validfind::Int)
	grid = calc_occupancy_schedule_grid(basics, carind, validfind)
	put_occupancy_schedule_grid_in_meta!(basics, grid, carind, validfind)
	basics[(carind, validfind, :osg_isoccupied_f)]
end
create_feature_basics_boolean( "OccupancyScheduleGrid_IsOccupied_FrontRight", false, :osg_isoccupied_fr, L"OCC_\text{osg}^\text{fr}", "whether fr cell is occupied in occupancy schedule grid")
function _get(::Feature_OccupancyScheduleGrid_IsOccupied_FrontRight, basics::FeatureExtractBasicsPdSet, carind::Int, validfind::Int)
	grid = calc_occupancy_schedule_grid(basics, carind, validfind)
	put_occupancy_schedule_grid_in_meta!(basics, grid, carind, validfind)
	basics[(carind, validfind, :osg_isoccupied_fr)]
end
create_feature_basics_boolean( "OccupancyScheduleGrid_IsOccupied_Right",      false, :osg_isoccupied_r,  L"OCC_\text{osg}^\text{r}",  "whether r cell is occupied in occupancy schedule grid")
function _get(::Feature_OccupancyScheduleGrid_IsOccupied_Right, basics::FeatureExtractBasicsPdSet, carind::Int, validfind::Int)
	grid = calc_occupancy_schedule_grid(basics, carind, validfind)
	put_occupancy_schedule_grid_in_meta!(basics, grid, carind, validfind)
	basics[(carind, validfind, :osg_isoccupied_r)]
end
create_feature_basics_boolean( "OccupancyScheduleGrid_IsOccupied_BackRight",  false, :osg_isoccupied_br, L"OCC_\text{osg}^\text{br}", "whether br cell is occupied in occupancy schedule grid")
function _get(::Feature_OccupancyScheduleGrid_IsOccupied_BackRight, basics::FeatureExtractBasicsPdSet, carind::Int, validfind::Int)
	grid = calc_occupancy_schedule_grid(basics, carind, validfind)
	put_occupancy_schedule_grid_in_meta!(basics, grid, carind, validfind)
	basics[(carind, validfind, :osg_isoccupied_br)]
end
create_feature_basics_boolean( "OccupancyScheduleGrid_IsOccupied_Back",       false, :osg_isoccupied_b,  L"OCC_\text{osg}^\text{b}",  "whether b cell is occupied in occupancy schedule grid")
function _get(::Feature_OccupancyScheduleGrid_IsOccupied_Back, basics::FeatureExtractBasicsPdSet, carind::Int, validfind::Int)
	grid = calc_occupancy_schedule_grid(basics, carind, validfind)
	put_occupancy_schedule_grid_in_meta!(basics, grid, carind, validfind)
	basics[(carind, validfind, :osg_isoccupied_b)]
end
create_feature_basics_boolean( "OccupancyScheduleGrid_IsOccupied_BackLeft",   false, :osg_isoccupied_bl, L"OCC_\text{osg}^\text{bl}", "whether bl cell is occupied in occupancy schedule grid")
function _get(::Feature_OccupancyScheduleGrid_IsOccupied_BackLeft, basics::FeatureExtractBasicsPdSet, carind::Int, validfind::Int)
	grid = calc_occupancy_schedule_grid(basics, carind, validfind)
	put_occupancy_schedule_grid_in_meta!(basics, grid, carind, validfind)
	basics[(carind, validfind, :osg_isoccupied_bl)]
end
create_feature_basics_boolean( "OccupancyScheduleGrid_IsOccupied_Left",       false, :osg_isoccupied_l,  L"OCC_\text{osg}^\text{l}",  "whether l cell is occupied in occupancy schedule grid")
function _get(::Feature_OccupancyScheduleGrid_IsOccupied_Left, basics::FeatureExtractBasicsPdSet, carind::Int, validfind::Int)
	grid = calc_occupancy_schedule_grid(basics, carind, validfind)
	put_occupancy_schedule_grid_in_meta!(basics, grid, carind, validfind)
	basics[(carind, validfind, :osg_isoccupied_l)]
end
create_feature_basics_boolean( "OccupancyScheduleGrid_IsOccupied_FrontLeft",  false, :osg_isoccupied_fl, L"OCC_\text{osg}^\text{fl}", "whether fl cell is occupied in occupancy schedule grid")
function _get(::Feature_OccupancyScheduleGrid_IsOccupied_FrontLeft, basics::FeatureExtractBasicsPdSet, carind::Int, validfind::Int)
	grid = calc_occupancy_schedule_grid(basics, carind, validfind)
	put_occupancy_schedule_grid_in_meta!(basics, grid, carind, validfind)
	basics[(carind, validfind, :osg_isoccupied_fl)]
end

create_feature_basics( "OccupancyScheduleGrid_Time_Front",      "s", false, false, Inf, 0.0, true, :osg_time_f,  L"T_\text{osg}^\text{f}",  "time to entry or exit of cell f in the occupancy schedule grid")
function _get(::Feature_OccupancyScheduleGrid_Time_Front, basics::FeatureExtractBasicsPdSet, carind::Int, validfind::Int)
	grid = calc_occupancy_schedule_grid(basics, carind, validfind)
	put_occupancy_schedule_grid_in_meta!(basics, grid, carind, validfind)
	basics[(carind, validfind, :osg_time_f)]
end
create_feature_basics( "OccupancyScheduleGrid_Time_FrontRight", "s", false, false, Inf, 0.0, true, :osg_time_fr, L"T_\text{osg}^\text{fr}", "time to entry or exit of cell fr in the occupancy schedule grid")
function _get(::Feature_OccupancyScheduleGrid_Time_FrontRight, basics::FeatureExtractBasicsPdSet, carind::Int, validfind::Int)
	grid = calc_occupancy_schedule_grid(basics, carind, validfind)
	put_occupancy_schedule_grid_in_meta!(basics, grid, carind, validfind)
	basics[(carind, validfind, :osg_time_fr)]
end
create_feature_basics( "OccupancyScheduleGrid_Time_Right",      "s", false, false, Inf, 0.0, true, :osg_time_r,  L"T_\text{osg}^\text{r}",  "time to entry or exit of cell r in the occupancy schedule grid")
function _get(::Feature_OccupancyScheduleGrid_Time_Right, basics::FeatureExtractBasicsPdSet, carind::Int, validfind::Int)
	grid = calc_occupancy_schedule_grid(basics, carind, validfind)
	put_occupancy_schedule_grid_in_meta!(basics, grid, carind, validfind)
	basics[(carind, validfind, :osg_time_r)]
end
create_feature_basics( "OccupancyScheduleGrid_Time_BackRight",  "s", false, false, Inf, 0.0, true, :osg_time_br, L"T_\text{osg}^\text{br}", "time to entry or exit of cell br in the occupancy schedule grid")
function _get(::Feature_OccupancyScheduleGrid_Time_BackRight, basics::FeatureExtractBasicsPdSet, carind::Int, validfind::Int)
	grid = calc_occupancy_schedule_grid(basics, carind, validfind)
	put_occupancy_schedule_grid_in_meta!(basics, grid, carind, validfind)
	basics[(carind, validfind, :osg_time_br)]
end
create_feature_basics( "OccupancyScheduleGrid_Time_Back",       "s", false, false, Inf, 0.0, true, :osg_time_b,  L"T_\text{osg}^\text{b}",  "time to entry or exit of cell b in the occupancy schedule grid")
function _get(::Feature_OccupancyScheduleGrid_Time_Back, basics::FeatureExtractBasicsPdSet, carind::Int, validfind::Int)
	grid = calc_occupancy_schedule_grid(basics, carind, validfind)
	put_occupancy_schedule_grid_in_meta!(basics, grid, carind, validfind)
	basics[(carind, validfind, :osg_time_b)]
end
create_feature_basics( "OccupancyScheduleGrid_Time_BackLeft",   "s", false, false, Inf, 0.0, true, :osg_time_bl, L"T_\text{osg}^\text{bl}", "time to entry or exit of cell bl in the occupancy schedule grid")
function _get(::Feature_OccupancyScheduleGrid_Time_BackLeft, basics::FeatureExtractBasicsPdSet, carind::Int, validfind::Int)
	grid = calc_occupancy_schedule_grid(basics, carind, validfind)
	put_occupancy_schedule_grid_in_meta!(basics, grid, carind, validfind)
	basics[(carind, validfind, :osg_time_bl)]
end
create_feature_basics( "OccupancyScheduleGrid_Time_Left",       "s", false, false, Inf, 0.0, true, :osg_time_l,  L"T_\text{osg}^\text{l}",  "time to entry or exit of cell l in the occupancy schedule grid")
function _get(::Feature_OccupancyScheduleGrid_Time_Left, basics::FeatureExtractBasicsPdSet, carind::Int, validfind::Int)
	grid = calc_occupancy_schedule_grid(basics, carind, validfind)
	put_occupancy_schedule_grid_in_meta!(basics, grid, carind, validfind)
	basics[(carind, validfind, :osg_time_l)]
end
create_feature_basics( "OccupancyScheduleGrid_Time_FrontLeft",  "s", false, false, Inf, 0.0, true, :osg_time_fl, L"T_\text{osg}^\text{fl}", "time to entry or exit of cell fl in the occupancy schedule grid")
function _get(::Feature_OccupancyScheduleGrid_Time_FrontLeft, basics::FeatureExtractBasicsPdSet, carind::Int, validfind::Int)
	grid = calc_occupancy_schedule_grid(basics, carind, validfind)
	put_occupancy_schedule_grid_in_meta!(basics, grid, carind, validfind)
	basics[(carind, validfind, :osg_time_fl)]
end

#########
# FRONT #
#########

function _get_carind_front_and_dist(basics::FeatureExtractBasicsPdSet, carind::Int, validfind::Int;
	max_dist_front::Float64 = 100.0
	)

	best_carind = -2
	best_dist   = max_dist_front # start at max
	best_ΔpFy   = 0.0

	sn = basics.sn
	pdset = basics.pdset

	frameind = validfind2frameind(pdset, validfind)

	ncarsinframe = get_num_other_cars_in_frame(pdset, validfind)
	cars_to_check = Set{Int}()
	for i in -1 : (ncarsinframe-1)
		push!(cars_to_check, i)
	end

	lanetags = Array(LaneTag, ncarsinframe+1)
	for cind in cars_to_check
		lanetags[cind+2] = get(pdset, :lanetag, cind, frameind, validfind)::LaneTag
	end

	posFx = get(pdset, :posFx,  carind, frameind, validfind)::Float64
	posFy = get(pdset, :d_cl,  carind, frameind, validfind)::Float64
	active_lanetag = lanetags[carind+2]
	active_lane = get_lane(sn, active_lanetag)
	search_dist = 0.0

	delete!(cars_to_check, carind)

	finished = false
	while !finished
		to_remove = Set{Int}()
		for target_carind in cars_to_check
			if active_lanetag == lanetags[target_carind+2]
				target_posFx = get(pdset, :posFx, target_carind, frameind, validfind)

				# only accept cars that are in front of us
				# and better than what we already have

				target_dist = target_posFx - posFx + search_dist
				if 0.0 < target_dist < best_dist

					target_posFy = get(pdset, :d_cl, target_carind, frameind, validfind)
					ΔpFy = target_posFy - posFy
					if abs(ΔpFy) < THRESHOLD_DY_CONSIDERED_IN_FRONT
						best_carind, best_dist = target_carind, target_dist
						best_ΔpFy = ΔpFy
					end
				end

				push!(to_remove, target_carind)
			end
		end
		if best_carind != -2
			break
		end

		for target_carind in to_remove
			delete!(cars_to_check, target_carind)
		end
		if isempty(cars_to_check)
			break
		end

		# move to next lane
		if has_next_lane(sn, active_lane)
			search_dist += active_lane.curve.s[end]
			active_lane = next_lane(sn, active_lane)
			active_lanetag = active_lane.id
			finished = search_dist-posFx > best_dist
		else
			finished = true
		end
	end

	if best_carind != -2
		return (best_carind, best_dist, best_ΔpFy)
	else
		return (-2, NaN, NaN)
	end
end

create_feature_basics( "IndFront", "-", true, false, Inf, -1.0, true, :ind_front, L"i_{front}", "index of the closest car in front")
function _get(::Feature_IndFront, basics::FeatureExtractBasicsPdSet, carind::Int, validfind::Int;
	max_dist_front :: Float64 = 100.0
	)

	(best_carind, best_dist, best_ΔpFy) = _get_carind_front_and_dist(basics, carind, validfind, max_dist_front=max_dist_front)

	pdset = basics.pdset

	if best_carind != -2
		frameind = validfind2frameind(pdset, validfind)
		basics[(carind, validfind, :d_x_front)] = best_dist
		basics[(carind, validfind, :d_y_front)] = best_ΔpFy
		basics[(carind, validfind, :v_x_front)] = get(pdset, :velFx,   best_carind, frameind, validfind) - get(pdset, :velFx, carind, frameind, validfind)
		basics[(carind, validfind, :v_y_front)] = get(pdset, :velFy,   best_carind, frameind, validfind) - get(pdset, :velFy, carind, frameind, validfind)
		basics[(carind, validfind, :yaw_front)] = get(pdset, :posFyaw, best_carind, frameind, validfind)
		basics[(carind, validfind, :turnrate_front)] = get(TURNRATE, basics, best_carind, validfind)
		return float64(best_carind)
	else
		basics[(carind, validfind, :d_x_front)] = NA_ALIAS
		basics[(carind, validfind, :d_y_front)] = NA_ALIAS
		basics[(carind, validfind, :v_x_front)] = NA_ALIAS
		basics[(carind, validfind, :v_y_front)] = NA_ALIAS
		basics[(carind, validfind, :yaw_front)] = NA_ALIAS
		basics[(carind, validfind, :turnrate_front)] = NA_ALIAS
		return NA_ALIAS
	end
end

create_feature_basics_boolean( "HAS_FRONT", false, :has_front, L"\exists_{fo}", "whether there is a car in front")
get( ::Feature_HAS_FRONT, basics::FeatureExtractBasicsPdSet, carind::Int, validfind::Int) = float64(get(INDFRONT, basics, carind, validfind) != NA_ALIAS)

create_feature_basics( "D_X_FRONT", "m", false, false, Inf, 0.0, true, :d_x_front, L"d_{x,fo}", "longitudinal distance to the closest vehicle in the same lane in front")
function get( ::Feature_D_X_FRONT, basics::FeatureExtractBasicsPdSet, carind::Int, validfind::Int)
	get(INDFRONT, basics, carind, validfind)
	basics[(carind, validfind, :d_x_front)]
end
replace_na(F::Feature_D_X_FRONT, basics::FeatureExtractBasicsPdSet, carind::Int, validfind::Int) = 100.0 # truncation value

create_feature_basics( "D_Y_FRONT", "m", false, false, Inf, -Inf, true, :d_y_front, L"d_{y,fo}", "lateral distance to the closest vehicle in the same lane in front")
function get( ::Feature_D_Y_FRONT, basics::FeatureExtractBasicsPdSet, carind::Int, validfind::Int)
	get(INDFRONT, basics, carind, validfind)
	basics[(carind, validfind, :d_y_front)]
end
replace_na(F::Feature_D_Y_FRONT, basics::FeatureExtractBasicsPdSet, carind::Int, validfind::Int) = 0.0 # missing, average

create_feature_basics( "V_X_FRONT", "m/s", false, false, Inf, -Inf, true, :v_x_front, L"v^{rel}_{x,fo}", "relative x velocity of the vehicle in front of you")
function get( ::Feature_V_X_FRONT, basics::FeatureExtractBasicsPdSet, carind::Int, validfind::Int)
	get(INDFRONT, basics, carind, validfind)
	basics[(carind, validfind, :v_x_front)]
end
replace_na(F::Feature_V_X_FRONT, basics::FeatureExtractBasicsPdSet, carind::Int, validfind::Int) = 0.0 # missing, average

create_feature_basics( "V_Y_FRONT", "m/s", false, false, Inf, -Inf, true, :v_y_front, L"v^{rel}_{y,fo}", "relative y velocity of the vehicle in front of you")
function get( ::Feature_V_Y_FRONT, basics::FeatureExtractBasicsPdSet, carind::Int, validfind::Int)
	get(INDFRONT, basics, carind, validfind)
	basics[(carind, validfind, :v_y_front)]
end
replace_na(F::Feature_V_Y_FRONT, basics::FeatureExtractBasicsPdSet, carind::Int, validfind::Int) = 0.0 # missing, average

create_feature_basics( "YAW_FRONT", "rad", false, false, float64(pi), float64(-pi), true, :yaw_front, L"\psi_{fo}", "yaw of the vehicle in front of you")
function get( ::Feature_YAW_FRONT, basics::FeatureExtractBasicsPdSet, carind::Int, validfind::Int)
	get(INDFRONT, basics, carind, validfind)
	basics[(carind, validfind, :yaw_front)]
end
replace_na(F::Feature_YAW_FRONT, basics::FeatureExtractBasicsPdSet, carind::Int, validfind::Int) = 0.0 # missing, average

create_feature_basics( "TURNRATE_FRONT", "rad/s", false, false, Inf, -Inf, true, :turnrate_front, L"\dot{\psi}_{fo}", "turnrate of the vehicle in front of you")
function get( ::Feature_TURNRATE_FRONT, basics::FeatureExtractBasicsPdSet, carind::Int, validfind::Int)
	get(INDFRONT, basics, carind, validfind)
	basics[(carind, validfind, :turnrate_front)]
end
replace_na(F::Feature_TURNRATE_FRONT, basics::FeatureExtractBasicsPdSet, carind::Int, validfind::Int) = 0.0 # missing, average

create_feature_basics( "A_REQ_FRONT", "m/s2", false, false, 0.0, -Inf, true, :a_req_front, L"a^{req}_{x,fo}", "const acceleration required to prevent collision with car in front assuming constant velocity")
function get( ::Feature_A_REQ_FRONT, basics::FeatureExtractBasicsPdSet, carind::Int, validfind::Int)

	ind_front = get(INDFRONT, basics, carind, validfind)
	if ind_front == NA_ALIAS
		return NA_ALIAS
	end

	dx = get(D_X_FRONT, basics, carind, validfind) # distance between cars
	dv = get(V_X_FRONT, basics, carind, validfind) # v_front - v_back

	if dv >= 0.0 # they are pulling away; we are good
		return NA_ALIAS
	end

	-min(dv*dv / (2dx), THRESHOLD_A_REQ)
end
replace_na(F::Feature_A_REQ_LEFT, basics::FeatureExtractBasicsPdSet, carind::Int, validfind::Int) = 0.0 # missing, but no action needed so set to 0.0

create_feature_basics_boolean( "Gaining_On_Front", true, :gaining_on_front, L"1\{v_\text{ego} > v_\text{front}\}", "whether the car will collide with front if no action is taken and both const. vel")
function get( ::Feature_Gaining_On_Front, basics::FeatureExtractBasicsPdSet, carind::Int, validfind::Int)
	get(INDFRONT, basics, carind, validfind)
	ΔV = basics[(carind, validfind, :v_x_front)]
	float64(ΔV < 0.0)
end
replace_na(F::Feature_Gaining_On_Front, basics::FeatureExtractBasicsPdSet, carind::Int, validfind::Int) = 0.0 # default to false

create_feature_basics( "TTC_X_FRONT", "s", false, false, Inf, 0.0, true, :ttc_x_front, L"ttc_{x,fo}", "time to collision with car in front assuming constant velocities")
function get( ::Feature_TTC_X_FRONT, basics::FeatureExtractBasicsPdSet, carind::Int, validfind::Int)

	ind_front = get(INDFRONT, basics, carind, validfind)
	if ind_front == NA_ALIAS
		return NA_ALIAS
	end

	dx = get(D_X_FRONT, basics, carind, validfind) # distance between cars
	dv = get(V_X_FRONT, basics, carind, validfind) # v_front - v_back

	if dv >= 0.0 # they are pulling away; we are good
		return NA_ALIAS
	end

	min(-dx / dv, THRESHOLD_TIME_TO_COLLISION)
end
replace_na(F::Feature_TTC_X_LEFT, basics::FeatureExtractBasicsPdSet, carind::Int, validfind::Int) = 10.0 # truncated

create_feature_basics( "Timegap_X_FRONT", "s", false, false, Inf, 0.0, false, :timegap_x_front, L"\tau_{x,fo}", "timegap between cars")
function get( ::Feature_Timegap_X_FRONT, basics::FeatureExtractBasicsPdSet, carind::Int, validfind::Int)
	ind_front = get(INDFRONT, basics, carind, validfind)
	if ind_front == NA_ALIAS
		return Features.THRESHOLD_TIMEGAP
	end

	dx = get(D_X_FRONT, basics, carind, validfind) # distance between cars
	v  = get(basics.pdset, :velFx, carind, validfind) # our current velocity

	if v <= 0.0
		return Features.THRESHOLD_TIMEGAP
	end

	min(dx / v, THRESHOLD_TIMEGAP)
end

# ----------------------------------
# REAR

create_feature_basics( "IndRear", "-", true, false, Inf, -2.0, true, :ind_rear, L"i_{rear}", "index of the closest car behind")
function _get(::Feature_IndRear, basics::FeatureExtractBasicsPdSet, carind::Int, validfind::Int)

	best_carind = -2
	best_dist   = 100.0 # start at max
	best_ΔpFy   = 0.0

	sn = basics.sn
	pdset = basics.pdset

	frameind = validfind2frameind(pdset, validfind)

	ncarsinframe = get_num_other_cars_in_frame(pdset, validfind)
	cars_to_check = Set([-1 : (ncarsinframe-1)])

	lanetags = Array(LaneTag, ncarsinframe+1)
	for cind in cars_to_check
		lanetags[cind+2] = get(pdset, :lanetag, cind, frameind, validfind)::LaneTag
	end

	posFx = get(pdset, :posFx, carind, frameind, validfind)::Float64
	posFy = get(pdset, :posFy, carind, frameind, validfind)::Float64
	active_lanetag = lanetags[carind+2]
	active_lane = get_lane(sn, active_lanetag)
	search_dist = 0.0

	delete!(cars_to_check, carind)

	finished = false
	while !finished
		to_remove = Set{Int}()
		for target_carind in cars_to_check
			if active_lanetag == lanetags[target_carind+2]
				target_posFx = get(pdset, :posFx, target_carind, frameind, validfind)

				target_dist = posFx - target_posFx + search_dist

				if 0.0 < target_dist < best_dist
					target_posFy = get(pdset, :posFy, target_carind, frameind, validfind)
					ΔpFy = target_posFy - posFy
					if abs(ΔpFy) < THRESHOLD_DY_CONSIDERED_IN_FRONT
						best_carind, best_dist = target_carind, target_dist
						best_ΔpFy = ΔpFy
					end
				end

				push!(to_remove, target_carind)
			end
		end
		if best_carind != -2 || search_dist > best_dist
			break
		end

		for target_carind in to_remove
			delete!(cars_to_check, target_carind)
		end
		if isempty(cars_to_check)
			break
		end

		if has_prev_lane(sn, active_lane)
			active_lane = prev_lane(sn, active_lane)
			active_lanetag = active_lane.id
			search_dist += active_lane.curve.s[end]
		else
			finished = true
		end
	end

	if best_carind != -2
		basics[(carind, validfind, :d_x_rear)] = best_dist
		basics[(carind, validfind, :d_y_rear)] = best_ΔpFy
		basics[(carind, validfind, :v_x_rear)] = get(pdset, :velFx,   best_carind, frameind, validfind) - get(pdset, :velFx, carind, frameind, validfind)
		basics[(carind, validfind, :v_y_rear)] = get(pdset, :velFy,   best_carind, frameind, validfind) - get(pdset, :velFy, carind, frameind, validfind)
		basics[(carind, validfind, :yaw_rear)] = get(pdset, :posFyaw, best_carind, frameind, validfind)
		basics[(carind, validfind, :turnrate_rear)] = get(TURNRATE, basics, best_carind, validfind)
		return float64(best_carind)
	else
		basics[(carind, validfind, :d_x_rear)] = NA_ALIAS
		basics[(carind, validfind, :d_y_rear)] = NA_ALIAS
		basics[(carind, validfind, :v_x_rear)] = NA_ALIAS
		basics[(carind, validfind, :v_y_rear)] = NA_ALIAS
		basics[(carind, validfind, :yaw_rear)] = NA_ALIAS
		basics[(carind, validfind, :turnrate_rear)] = NA_ALIAS
		return NA_ALIAS
	end
end

create_feature_basics_boolean( "HAS_REAR", false, :has_rear, L"\exists_{re}", "whether there is a car behind")
get( ::Feature_HAS_REAR, basics::FeatureExtractBasicsPdSet, carind::Int, validfind::Int) = float64(get(INDREAR, basics, carind, validfind) != NA_ALIAS)

create_feature_basics( "D_X_REAR", "m", false, false, Inf, 0.0, true, :d_x_rear, L"d_{x,re}", "longitudinal distance to the closest vehicle in the same lane in rear")
function get( ::Feature_D_X_REAR, basics::FeatureExtractBasicsPdSet, carind::Int, validfind::Int)
	get(INDREAR, basics, carind, validfind)
	basics[(carind, validfind, :d_x_rear)]
end

create_feature_basics( "D_Y_REAR", "m", false, false, Inf, -Inf, true, :d_y_rear, L"d_{y,re}", "lateral distance to the closest vehicle in the same lane in rear")
function get( ::Feature_D_Y_REAR, basics::FeatureExtractBasicsPdSet, carind::Int, validfind::Int)
	get(INDREAR, basics, carind, validfind)
	basics[(carind, validfind, :d_y_rear)]
end

create_feature_basics( "V_X_REAR", "m/s", false, false, Inf, -Inf, true, :v_x_rear, L"v^{rel}_{x,re}", "relative x velocity of the vehicle behind you")
function get( ::Feature_V_X_REAR, basics::FeatureExtractBasicsPdSet, carind::Int, validfind::Int)
	get(INDREAR, basics, carind, validfind)
	basics[(carind, validfind, :v_x_rear)]
end

create_feature_basics( "V_Y_REAR", "m/s", false, false, Inf, -Inf, true, :v_y_rear, L"v^{rel}_{y,re}", "relative y velocity of the vehicle behind you")
function get( ::Feature_V_Y_REAR, basics::FeatureExtractBasicsPdSet, carind::Int, validfind::Int)
	get(INDREAR, basics, carind, validfind)
	basics[(carind, validfind, :v_y_rear)]
end

create_feature_basics( "YAW_REAR", "rad", false, false, float64(pi), float64(-pi), true, :yaw_rear, L"\psi^{rel}_{re}", "yaw of the vehicle behind you")
function get( ::Feature_YAW_REAR, basics::FeatureExtractBasicsPdSet, carind::Int, validfind::Int)
	get(INDREAR, basics, carind, validfind)
	basics[(carind, validfind, :yaw_rear)]
end

create_feature_basics( "TURNRATE_REAR", "rad/s", false, false, Inf, -Inf, true, :turnrate_rear, L"\dot{\psi}^{rel}_{re}", "turnrate of the vehicle behind you")
function get( ::Feature_TURNRATE_REAR, basics::FeatureExtractBasicsPdSet, carind::Int, validfind::Int)
	get(INDREAR, basics, carind, validfind)
	basics[(carind, validfind, :turnrate_rear)]
end

create_feature_basics( "A_REQ_REAR", "m/s2", false, false, Inf, 0.0, true, :a_req_rear, L"a^{req}_{x,re}", "const acceleration required to prevent collision with car behind assuming constant velocity")
function get( ::Feature_A_REQ_REAR, basics::FeatureExtractBasicsPdSet, carind::Int, validfind::Int)

	ind_rear = get(INDREAR, basics, carind, validfind)
	if ind_rear == NA_ALIAS
		return NA_ALIAS
	end

	dx = get(D_X_REAR, basics, carind, validfind) # distance between cars
	dv = get(V_X_REAR, basics, carind, validfind) # v_front - v_back

	if dv <= 0.0
		return NA_ALIAS
	end

	min(dv*dv / (2dx), THRESHOLD_A_REQ)
end

create_feature_basics( "TTC_X_REAR", "s", false, false, Inf, 0.0, true, :ttc_x_rear, L"ttc_{x,re}", "time to collision with rear car assuming constant velocities")
function get( ::Feature_TTC_X_REAR, basics::FeatureExtractBasicsPdSet, carind::Int, validfind::Int)

	ind_rear = get(INDREAR, basics, carind, validfind)
	if ind_rear == NA_ALIAS
		return NA_ALIAS
	end

	dx = get(D_X_REAR, basics, carind, validfind) # distance between cars
	dv = get(V_X_REAR, basics, carind, validfind) # v_them - v_us

	if dv <= 0.0
		return NA_ALIAS
	end

	min(dx / dv, THRESHOLD_TIME_TO_COLLISION)
end

create_feature_basics( "Timegap_X_REAR", "s", false, false, Inf, 0.0, true, :timegap_x_rear, L"\tau_{x,re}", "timegap with rear car")
function get( ::Feature_Timegap_X_REAR, basics::FeatureExtractBasicsPdSet, carind::Int, validfind::Int)

	ind_rear = get(INDREAR, basics, carind, validfind)
	if ind_rear == NA_ALIAS
		return THRESHOLD_TIMEGAP
	end

	dx = get(D_X_REAR, basics, carind, validfind) # distance between cars
	v  = get(VELFX,    basics, carind, validfind)

	if v <= 0.0
		return THRESHOLD_TIMEGAP
	end

	min(dx / v, THRESHOLD_TIMEGAP)
end

# ----------------------------------
# LEFT

create_feature_basics( "IndLeft", "-", true, false, Inf, -2.0, true, :ind_left, L"i_{\text{left}}", "index of the closest car in the left-hand lane")
function _get(::Feature_IndLeft, basics::FeatureExtractBasicsPdSet, carind::Int, validfind::Int)

	# Finds the car that is closest in physical distance to the car in the left lane

	# TODO(tim): may still have an issue with computing distances across curve boundaries

	best_carind = -2
	best_dist   = 50.0
	best_ΔpFy   = NA_ALIAS

	pdset = basics.pdset
	sn = basics.sn

	frameind = validfind2frameind(pdset, validfind)

	if get(pdset, :nll, carind, frameind, validfind)::Int8 > 0

		ncarsinframe = get_num_other_cars_in_frame(pdset, validfind)
		cars_to_check = Set([-1 : (ncarsinframe-1)])

		lanetags = Array(LaneTag, ncarsinframe+1)
		for cind in cars_to_check
			lanetags[cind+2] = get(pdset, :lanetag, cind, frameind, validfind)::LaneTag
		end

		current_lanetag = lanetags[carind+2]
		current_lane    = get_lane(sn, current_lanetag)
		current_lane_next = has_next_lane(sn, current_lane) ? next_lane(sn, current_lane) : current_lane
		current_lane_prev = has_prev_lane(sn, current_lane) ? prev_lane(sn, current_lane) : current_lane

		posGx = get(pdset, :posGx,   carind, frameind, validfind)::Float64
		posGy = get(pdset, :posGy,   carind, frameind, validfind)::Float64
		posGθ = get(pdset, :posGyaw, carind, frameind, validfind)::Float64

		rayEx = posGx + cos(posGθ)
		rayEy = posGy + sin(posGθ)

		# project the current location to the tilemap, but accept only lanes to the left of current location & not the current lane
		function f_filter(curve_pt::CurvePt, lane::StreetLane)
			is_pt_left_of_ray(curve_pt.x, curve_pt.y, posGx, posGy, rayEx, rayEy) &&
				!(current_lane      === lane) &&
				!(current_lane_next === lane) &&
				!(current_lane_prev === lane)
		end
		proj = project_point_to_streetmap(posGx, posGy, sn, f_filter)

		if proj.successful

			posFx, posFy = pt_to_frenet_xy(proj.footpoint, posGx, posGy)

			left_lane = proj.lane
			left_lanetag = left_lane.id

			delete!(cars_to_check, carind)

			pq = Collections.PriorityQueue()
			Collections.enqueue!(pq, (left_lane, left_lanetag, true, 0.0), 0.0)

			finished = false
			while !finished && !isempty(pq)
				to_remove = Set{Int}()

				active_lane, active_lanetag, is_forward, search_dist = Collections.dequeue!(pq)

				# if ( is_forward && search_dist > abs(best_dist)) ||
				#    (!is_forward && search_dist > (abs(best_dist) + active_lane.curve.s[end]))
				#    break
				# end

				for target_carind in cars_to_check
					if active_lanetag == lanetags[target_carind+2]
						target_posFx = get(pdset, :posFx, target_carind, frameind, validfind)

						target_dist = is_forward ? target_posFx - posFx + search_dist :
						                           posFx - target_posFx + search_dist

						if abs(target_dist) < abs(best_dist)
							best_carind, best_dist = target_carind, target_dist
							target_posFy = get(pdset, :posFy, target_carind, frameind, validfind)
							best_ΔpFy = target_posFy - posFy
						end

						push!(to_remove, target_carind)
					end
				end

				for target_carind in to_remove
					delete!(cars_to_check, target_carind)
				end
				if isempty(cars_to_check)
					break
				end

				if is_forward && has_next_lane(sn, active_lane)
					next_search_dist = search_dist + active_lane.curve.s[end]
					next_active_lane = next_lane(sn, active_lane)
					Collections.enqueue!(pq, (next_active_lane, next_active_lane.id, true, next_search_dist), next_search_dist)
				end
				if (!is_forward || isapprox(search_dist, 0.0)) && has_prev_lane(sn, active_lane)
					prev_active_lane = prev_lane(sn, active_lane)
					prev_search_dist = search_dist + prev_active_lane.curve.s[end]
					Collections.enqueue!(pq, (prev_active_lane, prev_active_lane.id, false, prev_search_dist), prev_search_dist)
				end
			end
		end
	end

	if best_carind != -2
		basics[(carind, validfind, :d_x_left)] = best_dist # NOTE(tim): + if other car in front, - if other car behind
		basics[(carind, validfind, :d_y_left)] = best_ΔpFy
		basics[(carind, validfind, :v_x_left)] = get(pdset, :velFx,   best_carind, frameind, validfind) - get(pdset, :velFx, carind, frameind, validfind)
		basics[(carind, validfind, :v_y_left)] = get(pdset, :velFy,   best_carind, frameind, validfind) - get(pdset, :velFy, carind, frameind, validfind)
		basics[(carind, validfind, :yaw_left)] = get(pdset, :posFyaw, best_carind, frameind, validfind)
		basics[(carind, validfind, :turnrate_left)] = get(TURNRATE, basics, best_carind, validfind)
		return float64(best_carind)
	else
		basics[(carind, validfind, :d_x_left)] = NA_ALIAS
		basics[(carind, validfind, :d_y_left)] = NA_ALIAS
		basics[(carind, validfind, :v_x_left)] = NA_ALIAS
		basics[(carind, validfind, :v_y_left)] = NA_ALIAS
		basics[(carind, validfind, :yaw_left)] = NA_ALIAS
		basics[(carind, validfind, :turnrate_left)] = NA_ALIAS
		return NA_ALIAS
	end
end

create_feature_basics( "D_X_LEFT", "m", false, false, Inf, -Inf, true, :d_x_left, L"d_{x,lf}", "longitudinal distance to the closest vehicle in the left lane")
function get( ::Feature_D_X_LEFT, basics::FeatureExtractBasicsPdSet, carind::Int, validfind::Int)
	get(INDLEFT, basics, carind, validfind)
	basics[(carind, validfind, :d_x_left)]
end
replace_na(F::Feature_D_X_LEFT, basics::FeatureExtractBasicsPdSet, carind::Int, validfind::Int) = 100.0 # truncation value

create_feature_basics( "D_Y_LEFT", "m", false, false, Inf, -Inf, true, :d_y_left, L"d_{y,lf}", "lateral distance to the closest vehicle in the left lane")
function get( ::Feature_D_Y_LEFT, basics::FeatureExtractBasicsPdSet, carind::Int, validfind::Int)
	get(INDLEFT, basics, carind, validfind)
	basics[(carind, validfind, :d_y_left)]
end
replace_na(F::Feature_D_Y_LEFT, basics::FeatureExtractBasicsPdSet, carind::Int, validfind::Int) = 0.0 # missing value

create_feature_basics( "V_X_LEFT", "m/s", false, false, Inf, -Inf, true, :v_x_left, L"v^{rel}_{x,lf}", "relative x velocity of the closest vehicle in left lane")
function get( ::Feature_V_X_LEFT, basics::FeatureExtractBasicsPdSet, carind::Int, validfind::Int)
	get(INDLEFT, basics, carind, validfind)
	basics[(carind, validfind, :v_x_left)]
end
replace_na(F::Feature_V_X_LEFT, basics::FeatureExtractBasicsPdSet, carind::Int, validfind::Int) = 0.0 # missing value

create_feature_basics( "V_Y_LEFT", "m/s", false, false, Inf, -Inf, true, :v_y_left, L"v^{rel}_{y,le}", "relative y velocity of the closest vehicle in left lane")
function get( ::Feature_V_Y_LEFT, basics::FeatureExtractBasicsPdSet, carind::Int, validfind::Int)
	get(INDLEFT, basics, carind, validfind)
	basics[(carind, validfind, :v_y_left)]
end
replace_na(F::Feature_V_Y_LEFT, basics::FeatureExtractBasicsPdSet, carind::Int, validfind::Int) = 0.0 # missing value

create_feature_basics( "YAW_LEFT", "rad", false, false, float64(pi), float64(-pi), true, :yaw_left, L"\psi_{le}", "yaw of the closest vehicle in left lane")
function get( ::Feature_YAW_LEFT, basics::FeatureExtractBasicsPdSet, carind::Int, validfind::Int)
	get(INDLEFT, basics, carind, validfind)
	basics[(carind, validfind, :yaw_left)]
end
replace_na(F::Feature_YAW_LEFT, basics::FeatureExtractBasicsPdSet, carind::Int, validfind::Int) = 0.0 # missing value

create_feature_basics( "TURNRATE_LEFT", "rad/s", false, false, Inf, -Inf, true, :turnrate_left, L"\dot{\psi}_{le}", "turnrate of the closest vehicle in left lane")
function get( ::Feature_TURNRATE_LEFT, basics::FeatureExtractBasicsPdSet, carind::Int, validfind::Int)
	get(INDLEFT, basics, carind, validfind)
	basics[(carind, validfind, :turnrate_left)]
end
replace_na(F::Feature_TURNRATE_LEFT, basics::FeatureExtractBasicsPdSet, carind::Int, validfind::Int) = 0.0 # missing value

create_feature_basics( "A_REQ_LEFT", "m/s2", false, false, 0.0, -Inf, true, :a_req_left, L"a^{req}_{x,le}", "const acceleration (+ to left) required to prevent collision with car to left assuming constant velocity")
function get( ::Feature_A_REQ_LEFT, basics::FeatureExtractBasicsPdSet, carind::Int, validfind::Int)

	ind_left = get(INDLEFT, basics, carind, validfind)
	if ind_left == NA_ALIAS
		return NA_ALIAS
	end

	dx = get(D_X_LEFT, basics, carind, validfind) # distance between cars
	dv = get(V_X_LEFT, basics, carind, validfind) # v_other - v_me

	if (dx > 0.0 && dv > 0.0) || (dx < 0.0 && dv < 0.0)
		return NA_ALIAS
	end

	if dx > 0.0
		-min(dv*dv / (2*dx), THRESHOLD_A_REQ)
	else
		min(dv*dv / (2*abs(dx)), THRESHOLD_A_REQ)
	end
end
replace_na(F::Feature_A_REQ_LEFT, basics::FeatureExtractBasicsPdSet, carind::Int, validfind::Int) = 0.0 # missing, but no action needed so set to 0.0

create_feature_basics( "TTC_X_LEFT", "s", false, false, Inf, 0.0, true, :ttc_x_left, L"ttc_{x,le}", "time to collision with left car assuming constant velocities")
function get( ::Feature_TTC_X_LEFT, basics::FeatureExtractBasicsPdSet, carind::Int, validfind::Int)

	ind_left = get(INDLEFT, basics, carind, validfind)
	if ind_left == NA_ALIAS
		return NA_ALIAS
	end

	dx = get(D_X_LEFT, basics, carind, validfind) # distance between cars
	dv = get(V_X_LEFT, basics, carind, validfind) # v_other - v_me

	if (dx > 0.0 && dv > 0.0) || (dx < 0.0 && dv < 0.0)
		return NA_ALIAS
	end

	min(abs(dx / dv), THRESHOLD_TIME_TO_COLLISION)
end
replace_na(F::Feature_TTC_X_LEFT, basics::FeatureExtractBasicsPdSet, carind::Int, validfind::Int) = 10.0 # truncated

create_feature_basics( "Timegap_X_LEFT", "s", false, false, Inf, 0.0, true, :timegap_x_left, L"\tau_{x,le}", "timegap with left car")
function get( ::Feature_Timegap_X_LEFT, basics::FeatureExtractBasicsPdSet, carind::Int, validfind::Int)

	ind_left = get(INDLEFT, basics, carind, validfind)
	if ind_left == NA_ALIAS
		return THRESHOLD_TIMEGAP
	end

	dx = get(D_X_LEFT, basics, carind, validfind) # distance between cars
	v  = get(VELFX,    basics, carind, validfind)

	if (dx > 0.0 && v > 0.0) || (dx < 0.0 && v < 0.0)
		return THRESHOLD_TIMEGAP
	end

	min(abs(dx / v), THRESHOLD_TIMEGAP)
end

# ----------------------------------
# RIGHT

create_feature_basics( "IndRight", "-", true, false, Inf, -2.0, true, :ind_right, L"i_{right}", "index of the closest car in the right-hand lane")
function _get(::Feature_IndRight, basics::FeatureExtractBasicsPdSet, carind::Int, validfind::Int)

	# TODO(tim): may still have an issue with computing distances across curve boundaries

	best_carind = -2
	best_dist   = 50.0
	best_ΔpFy   = NA_ALIAS

	sn = basics.sn
	pdset = basics.pdset

	frameind = validfind2frameind(pdset, validfind)

	if get(pdset, :nlr, carind, frameind, validfind)::Int8 > 0

		ncarsinframe = get_num_other_cars_in_frame(pdset, validfind)
		cars_to_check = Set([-1 : (ncarsinframe-1)])

		lanetags = Array(LaneTag, ncarsinframe+1)
		for cind in cars_to_check
			lanetags[cind+2] = get(pdset, :lanetag, cind, frameind, validfind)::LaneTag
		end

		current_lanetag = lanetags[carind+2]
		current_lane    = get_lane(sn, current_lanetag)
		current_lane_next = has_next_lane(sn, current_lane) ? next_lane(sn, current_lane) : current_lane
		current_lane_prev = has_prev_lane(sn, current_lane) ? prev_lane(sn, current_lane) : current_lane

		posGx = get(pdset, :posGx,   carind, frameind, validfind)::Float64
		posGy = get(pdset, :posGy,   carind, frameind, validfind)::Float64
		posGθ = get(pdset, :posGyaw, carind, frameind, validfind)::Float64

		rayEx = posGx + cos(posGθ)
		rayEy = posGy + sin(posGθ)

		function f_filter(curve_pt::CurvePt, lane::StreetLane)
			!is_pt_left_of_ray(curve_pt.x, curve_pt.y, posGx, posGy, rayEx, rayEy) &&
				!(current_lane      === lane) &&
				!(current_lane_next === lane) &&
				!(current_lane_prev === lane)
		end
		proj = project_point_to_streetmap(posGx, posGy, sn, f_filter)

		if proj.successful

			posFx, posFy = pt_to_frenet_xy(proj.footpoint, posGx, posGy)


			right_lane = proj.lane
			right_lanetag = right_lane.id

			delete!(cars_to_check, carind)

			pq = Collections.PriorityQueue()
			Collections.enqueue!(pq, (right_lane, right_lanetag, true, 0.0), 0.0)

			finished = false
			while !finished && !isempty(pq)
				to_remove = Set{Int}()

				active_lane, active_lanetag, is_forward, search_dist = Collections.dequeue!(pq)

				for target_carind in cars_to_check
					if active_lanetag == lanetags[target_carind+2]
						target_posFx = get(pdset, :posFx, target_carind, frameind, validfind)

						target_dist = is_forward ? target_posFx - posFx + search_dist :
						                           posFx - target_posFx + search_dist

						if abs(target_dist) < abs(best_dist)
							best_carind, best_dist = target_carind, target_dist
							target_posFy = get(pdset, :posFy, target_carind, frameind, validfind)
							best_ΔpFy = target_posFy - posFy
						end

						push!(to_remove, target_carind)
					end
				end

				for target_carind in to_remove
					delete!(cars_to_check, target_carind)
				end
				if isempty(cars_to_check)
					break
				end

				if is_forward && has_next_lane(sn, active_lane)
					next_search_dist = search_dist + active_lane.curve.s[end]
					next_active_lane = next_lane(sn, active_lane)
					Collections.enqueue!(pq, (next_active_lane, next_active_lane.id, true, next_search_dist), next_search_dist)
				end
				if (!is_forward || isapprox(search_dist, 0.0)) && has_prev_lane(sn, active_lane)
					prev_active_lane = prev_lane(sn, active_lane)
					prev_search_dist = search_dist + prev_active_lane.curve.s[end]
					Collections.enqueue!(pq, (prev_active_lane, prev_active_lane.id, false, prev_search_dist), prev_search_dist)
				end
			end
		end
	end

	if best_carind != -2
		basics[(carind, validfind, :d_x_right)] = best_dist # NOTE(tim): + if other car in front, - if other car behind
		basics[(carind, validfind, :d_y_right)] = best_ΔpFy
		basics[(carind, validfind, :v_x_right)] = get(pdset, :velFx,   best_carind, frameind, validfind) - get(pdset, :velFx, carind, frameind, validfind)
		basics[(carind, validfind, :v_y_right)] = get(pdset, :velFy,   best_carind, frameind, validfind) - get(pdset, :velFy, carind, frameind, validfind)
		basics[(carind, validfind, :yaw_right)] = get(pdset, :posFyaw, best_carind, frameind, validfind)
		basics[(carind, validfind, :turnrate_right)] = get(TURNRATE, basics, best_carind, validfind)
		return float64(best_carind)
	else
		basics[(carind, validfind, :d_x_right)] = NA_ALIAS
		basics[(carind, validfind, :d_y_right)] = NA_ALIAS
		basics[(carind, validfind, :v_x_right)] = NA_ALIAS
		basics[(carind, validfind, :v_y_right)] = NA_ALIAS
		basics[(carind, validfind, :yaw_right)] = NA_ALIAS
		basics[(carind, validfind, :turnrate_right)] = NA_ALIAS
		return NA_ALIAS
	end
end

create_feature_basics( "D_X_RIGHT", "m", false, false, Inf, -Inf, true, :d_x_right, L"d_{x,ri}", "longitudinal distance to the closest vehicle in the right lane")
function get( ::Feature_D_X_RIGHT, basics::FeatureExtractBasicsPdSet, carind::Int, validfind::Int)
	get(INDRIGHT, basics, carind, validfind)
	basics[(carind, validfind, :d_x_right)]
end
replace_na(F::Feature_D_X_RIGHT, basics::FeatureExtractBasicsPdSet, carind::Int, validfind::Int) = 100.0 # truncation value

create_feature_basics( "D_Y_RIGHT", "m", false, false, Inf, -Inf, true, :d_y_right, L"d_{y,ri}", "lateral distance to the closest vehicle in the right lane")
function get( ::Feature_D_Y_RIGHT, basics::FeatureExtractBasicsPdSet, carind::Int, validfind::Int)
	get(INDRIGHT, basics, carind, validfind)
	basics[(carind, validfind, :d_y_right)]
end
replace_na(F::Feature_D_Y_RIGHT, basics::FeatureExtractBasicsPdSet, carind::Int, validfind::Int) = 0.0 # missing value

create_feature_basics( "V_X_RIGHT", "m/s", false, false, Inf, -Inf, true, :v_x_right, L"v^{rel}_{x,ri}", "relative x velocity of the closest vehicle in right lane")
function get( ::Feature_V_X_RIGHT, basics::FeatureExtractBasicsPdSet, carind::Int, validfind::Int)
	get(INDRIGHT, basics, carind, validfind)
	basics[(carind, validfind, :v_x_right)]
end
replace_na(F::Feature_V_X_RIGHT, basics::FeatureExtractBasicsPdSet, carind::Int, validfind::Int) = 0.0 # missing value

create_feature_basics( "V_Y_RIGHT", "m/s", false, false, Inf, -Inf, true, :v_y_right, L"v^{rel}_{y,ri}", "relative y velocity of the closest vehicle in right lane")
function get( ::Feature_V_Y_RIGHT, basics::FeatureExtractBasicsPdSet, carind::Int, validfind::Int)
	get(INDRIGHT, basics, carind, validfind)
	basics[(carind, validfind, :v_y_right)]
end
replace_na(F::Feature_V_Y_RIGHT, basics::FeatureExtractBasicsPdSet, carind::Int, validfind::Int) = 0.0 # missing value

create_feature_basics( "YAW_RIGHT", "rad", false, false, float64(pi), float64(-pi), true, :yaw_right, L"\psi_{ri}", "yaw of the closest vehicle in right lane")
function get( ::Feature_YAW_RIGHT, basics::FeatureExtractBasicsPdSet, carind::Int, validfind::Int)
    get(INDRIGHT, basics, carind, validfind)
	basics[(carind, validfind, :yaw_right)]
end
replace_na(F::Feature_YAW_RIGHT, basics::FeatureExtractBasicsPdSet, carind::Int, validfind::Int) = 0.0 # missing value

create_feature_basics( "TURNRATE_RIGHT", "rad", false, false, Inf, -Inf, true, :turnrate_right, L"\dot{\psi}_{ri}", "turnrate of the closest vehicle in right lane")
function get( ::Feature_TURNRATE_RIGHT, basics::FeatureExtractBasicsPdSet, carind::Int, validfind::Int)
	get(INDRIGHT, basics, carind, validfind)
	basics[(carind, validfind, :turnrate_right)]
end
replace_na(F::Feature_TURNRATE_RIGHT, basics::FeatureExtractBasicsPdSet, carind::Int, validfind::Int) = 0.0 # missing value

create_feature_basics( "A_REQ_RIGHT", "m/s2", false, false, Inf, 0.0, true, :a_req_right, L"a^{req}_{x,ri}", "const acceleration (+ to left) required to prevent collision with car to right assuming constant velocity")
function get( ::Feature_A_REQ_RIGHT, basics::FeatureExtractBasicsPdSet, carind::Int, validfind::Int)

	ind_right = get(INDRIGHT, basics, carind, validfind)
	if ind_right == NA_ALIAS
		return NA_ALIAS
	end

	dx = get(D_X_RIGHT, basics, carind, validfind) # distance between cars
	dv = get(V_X_RIGHT, basics, carind, validfind) # v_other - v_me

	if (dx > 0.0 && dv > 0.0) || (dx < 0.0 && dv < 0.0)
		return NA_ALIAS
	end

	if dx > 0.0
		-min(dv*dv / (2*dx), THRESHOLD_A_REQ)
	else
		min(dv*dv / (2*abs(dx)), THRESHOLD_A_REQ)
	end
end
replace_na(F::Feature_A_REQ_RIGHT, basics::FeatureExtractBasicsPdSet, carind::Int, validfind::Int) = 0.0 # missing, but no action needed so set to 0.0

create_feature_basics( "TTC_X_RIGHT", "s", false, false, Inf, 0.0, true, :ttc_x_right, L"ttc_{x,ri}", "time to collision with right car assuming constant velocities")
function get( ::Feature_TTC_X_RIGHT, basics::FeatureExtractBasicsPdSet, carind::Int, validfind::Int)

	ind_right = get(INDRIGHT, basics, carind, validfind)
	if ind_right == NA_ALIAS
		return NA_ALIAS
	end

	dx = get(D_X_RIGHT, basics, carind, validfind) # distance between cars
	dv = get(V_X_RIGHT, basics, carind, validfind) # v_other - v_me

	if (dx > 0.0 && dv > 0.0) || (dx < 0.0 && dv < 0.0)
		return NA_ALIAS
	end

	min(abs(dx / dv), THRESHOLD_TIME_TO_COLLISION)
end
replace_na(F::Feature_TTC_X_RIGHT, basics::FeatureExtractBasicsPdSet, carind::Int, validfind::Int) = 10.0 # truncated

create_feature_basics( "Timegap_X_RIGHT", "s", false, false, Inf, 0.0, true, :timegap_x_right, L"\tau_{x,ri}", "timegap with right car")
function get( ::Feature_Timegap_X_RIGHT, basics::FeatureExtractBasicsPdSet, carind::Int, validfind::Int)
	ind_right = get(INDRIGHT, basics, carind, validfind)
	if ind_right == NA_ALIAS
		return THRESHOLD_TIMEGAP
	end

	dx = get(D_X_RIGHT, basics, carind, validfind) # distance between cars
	v  = get(VELFX,     basics, carind, validfind)

	if (dx > 0.0 && v > 0.0) || (dx < 0.0 && v < 0.0)
		return THRESHOLD_TIMEGAP
	end

	min(abs(dx / v), THRESHOLD_TIMEGAP)
end

# ----------------------------------

create_feature_basics( "SceneVelFx", "m", false, false, Inf, -Inf, false, :scene_velFx, L"\|v\|_{scene}", "average velocity along the lane across all cars in the scene")
function _get( ::Feature_SceneVelFx, basics::FeatureExtractBasicsPdSet, ::Int, validfind::Int)
	total = 1
	val = gete(basics.pdset, :velFx, validfind2frameind(basics.pdset, validfind))
	for carind = 0 : get_num_other_cars_in_frame(basics.pdset, validfind)-1
		val += getc(basics.pdset, :velFx, carind, validfind)
		total += 1
	end
	val / total
end

create_feature_basics( "TurnRate", "rad/s", false, false, Inf, -Inf, false, :turnrate, L"\dot{\psi}", "turn rate")
function _get(::Feature_TurnRate, basics::FeatureExtractBasicsPdSet, carind::Int, validfind::Int)
	# NOTE(tim): defaults to 0.0

	lookback = DEFAULT_FRAME_PER_SEC
	pdset = basics.pdset

	validfind_past = jumpframe(pdset, validfind, -lookback)
	if validfind_past == 0 # Does not exist
		return 0.0
	end

	if carind == CARIND_EGO
		frameind_curr = validfind2frameind(pdset, validfind)
		frameind_past = validfind2frameind(pdset, validfind_past)
		curr = gete(pdset, :posFyaw, frameind_curr)
		past = gete(pdset, :posFyaw, frameind_past)
		return deltaangle(curr, past) / (DEFAULT_SEC_PER_FRAME*lookback)
	end

	carid = carind2id(pdset, carind, validfind)
	if idinframe(pdset, carid, validfind_past)
		farind = carid2ind(pdset, carid, validfind_past)
		curr = getc(pdset, :posFyaw, carind, validfind)
		past = getc(pdset, :posFyaw, farind, validfind_past)
		return deltaangle(curr, past) / (DEFAULT_SEC_PER_FRAME*lookback)
	end
	0.0
end

create_feature_basics( "TurnRate_Global", "rad/s", false, false, Inf, -Inf, false, :turnrate_global, L"\dot{\psi}^G", "turn rate in the global frame")
function _get(::Feature_TurnRate_Global, basics::FeatureExtractBasicsPdSet, carind::Int, validfind::Int)
	# NOTE(tim): defaults to 0.0

	lookback = DEFAULT_FRAME_PER_SEC
	pdset = basics.pdset

	validfind_past = jumpframe(pdset, validfind, -lookback)
	if validfind_past == 0 # Does not exist
		return 0.0
	end

	if carind == CARIND_EGO
		frameind_curr = validfind2frameind(pdset, validfind)
		frameind_past = validfind2frameind(pdset, validfind_past)
		curr = gete(pdset, :posGyaw, frameind_curr)
		past = gete(pdset, :posGyaw, frameind_past)
		return deltaangle(curr, past) / (DEFAULT_SEC_PER_FRAME*lookback)
	end

	carid = carind2id(pdset, carind, validfind)
	if idinframe(pdset, carid, validfind_past)
		farind = carid2ind(pdset, carid, validfind_past)
		curr = getc(pdset, :posGyaw, carind, validfind)
		past = getc(pdset, :posGyaw, farind, validfind_past)
		return deltaangle(curr, past) / (DEFAULT_SEC_PER_FRAME*lookback)
	end
	0.0
end

create_feature_basics( "AccFx", "m/s2", false, false, Inf, -Inf, false, :accFx, L"a^F_x", "instantaneous acceleration along the lane")
function _get(::Feature_AccFx, basics::FeatureExtractBasicsPdSet, carind::Int, validfind::Int)
	# NOTE(tim): defaults to 0.0

	lookback = DEFAULT_FRAME_PER_SEC
	pdset = basics.pdset

	validfind_past = jumpframe(pdset, validfind, -lookback) # look back five frames (for quarter-second lookback)
	if validfind_past == 0 # Does not exist
		return 0.0
	end

	if carind == CARIND_EGO
		frameind_curr = validfind2frameind(pdset, validfind)
		frameind_past = validfind2frameind(pdset, validfind_past)
		curr = gete(pdset, :velFx, frameind_curr)
		past = gete(pdset, :velFx, frameind_past)
		return (curr - past) / (DEFAULT_SEC_PER_FRAME*lookback)
	end

	carid = carind2id(pdset, carind, validfind)
	if idinframe(pdset, carid, validfind_past)

		carind_past = carid2ind(pdset, carid, validfind_past)

		curr = getc(pdset, :velFx, carind,      validfind)
		past = getc(pdset, :velFx, carind_past, validfind_past)
		return (curr - past) / (DEFAULT_SEC_PER_FRAME*lookback)
	end

	0.0
end

create_feature_basics( "AccFy", "m/s2", false, false, Inf, -Inf, false, :accFy, L"a^F_y", "instantaneous acceleration perpendicular to the lane")
function _get(::Feature_AccFy, basics::FeatureExtractBasicsPdSet, carind::Int, validfind::Int)
	# NOTE(tim): defaults to 0.0

	lookback = DEFAULT_FRAME_PER_SEC
	pdset = basics.pdset

	validfind_past = jumpframe(pdset, validfind, -lookback)
	if validfind_past == 0 # Does not exist
		return 0.0
	end

	if carind == CARIND_EGO
		frameind_curr = validfind2frameind(pdset, validfind)
		frameind_past = validfind2frameind(pdset, validfind_past)
		curr = gete(pdset, :velFy, frameind_curr)
		past = gete(pdset, :velFy, frameind_past)
		return (curr - past) / (DEFAULT_SEC_PER_FRAME*lookback)
	end

	carid = carind2id(pdset, carind, validfind)
	if idinframe(pdset, carid, validfind_past)
		farind = carid2ind(pdset, carid, validfind_past)
		curr = getc(pdset, :velFy, carind, validfind)
		past = getc(pdset, :velFy, farind, validfind_past)
		return (curr - past) / (DEFAULT_SEC_PER_FRAME*lookback)
	end
	0.0
end

create_feature_basics( "Acc", "m/s2", false, false, Inf, -Inf, false, :acc, L"a", "instantaneous ego longitudinal acceleration")
function _get(::Feature_Acc, basics::FeatureExtractBasicsPdSet, carind::Int, validfind::Int)
	# NOTE(tim): defaults to 0.0

	pdset = basics.pdset
	lookback = DEFAULT_FRAME_PER_SEC

	validfind_past = int(jumpframe(pdset, validfind, -lookback))
	if validfind_past == 0 # Does not exist
		return 0.0
	end

	if carind == CARIND_EGO
		curr = get(SPEED, basics, carind, validfind)
		past = get(SPEED, basics, carind, validfind_past)
		return (curr - past) / (DEFAULT_SEC_PER_FRAME*lookback)
	end

	carid = carind2id(pdset, carind, validfind)
	if idinframe(pdset, carid, validfind_past)
		farind = int(carid2ind(pdset, carid, validfind_past))
		curr = get(SPEED, basics, carind, validfind)
		past = get(SPEED, basics, farind, validfind_past)
		return (curr - past) / (DEFAULT_SEC_PER_FRAME*lookback)
	end
	0.0
end

# ----------------------------------

create_feature_basics( "D_Merge", "m", false, false, Inf, 0.0, true, :d_merge, L"d_{merge}", "the distance along the lane until it merges")
function get(::Feature_D_Merge, basics::FeatureExtractBasicsPdSet, carind::Int, validfind::Int)
	d_merge = get(basics.pdset, :d_merge, carind, validfind)
	return isa(d_merge, NAtype) ? NA_ALIAS : d_merge
end

create_feature_basics( "D_Split", "m", false, false, Inf, 0.0, true, :d_split, L"d_{split}", "the distance along the lane until it splits")
function get(::Feature_D_Split, basics::FeatureExtractBasicsPdSet, carind::Int, validfind::Int)
	d_merge = get(basics.pdset, :d_split, carind, validfind)
	return isa(d_merge, NAtype) ? NA_ALIAS : d_merge
end

# ----------------------------------
# Future

create_feature_basics( "FutureTurnRate_250ms", "rad/s", false, false, Inf, -Inf, true, :f_turnrate_250ms, L"\dot{\psi}^{\text{fut}}_{250ms}", "the average rate of heading change over the next quarter second")
function _get(::Feature_FutureTurnRate_250ms, basics::FeatureExtractBasicsPdSet, carind::Int, validfind::Int)

	const lookahead = 5
	timestep = lookahead * DEFAULT_SEC_PER_FRAME

	pdset = basics.pdset

	futrvfind = jumpframe(pdset, validfind, lookahead)
	if futrvfind == 0 # Does not exist
		return NA_ALIAS
	end

	if carind == CARIND_EGO
		frameind = validfind2frameind(pdset, validfind)
		cur = gete(pdset, :posFyaw, frameind)::Float64
		fut = gete(pdset, :posFyaw, frameind+lookahead)::Float64
		return deltaangle(fut, cur) / timestep
	end

	carid = carind2id(pdset, carind, validfind)
	if idinframe(pdset, carid, futrvfind)
		farind = carid2ind(pdset, carid, futrvfind)
		cur = getc(pdset, :posFyaw, carind, validfind)::Float64
		fut = getc(pdset, :posFyaw, farind, futrvfind)::Float64
		return deltaangle(fut, cur) / timestep
	end
	NA_ALIAS
end

create_feature_basics( "FutureTurnRate_500ms", "rad/s", false, false, Inf, -Inf, true, :f_turnrate_500ms, L"\dot{\psi}^{\text{fut}}_{500ms}", "the average rate of heading change over the next half second")
function _get(::Feature_FutureTurnRate_500ms, basics::FeatureExtractBasicsPdSet, carind::Int, validfind::Int)

	const lookahead = 10
	timestep = lookahead * DEFAULT_SEC_PER_FRAME

	pdset = basics.pdset

	futrvfind = jumpframe(pdset, validfind, lookahead)
	if futrvfind == 0 # Does not exist
		return NA_ALIAS
	end

	if carind == CARIND_EGO
		frameind = validfind2frameind(pdset, validfind)
		cur = gete(pdset, :posFyaw, frameind)::Float64
		fut = gete(pdset, :posFyaw, frameind+lookahead)::Float64
		return deltaangle(fut, cur) / timestep
	end

	carid = carind2id(pdset, carind, validfind)
	if idinframe(pdset, carid, futrvfind)
		farind = carid2ind(pdset, carid, futrvfind)
		cur = getc(pdset, :posFyaw, carind, validfind)::Float64
		fut = getc(pdset, :posFyaw, farind, futrvfind)::Float64
		return deltaangle(fut, cur) / timestep
	end
	NA_ALIAS
end

create_feature_basics( "FutureAcceleration_250ms", "m/s2", false, false, Inf, -Inf, true, :f_accel_250ms, L"a^{\text{fut}}_{250ms}", "the average rate of speed change over the next quarter second")
function _get(::Feature_FutureAcceleration_250ms, basics::FeatureExtractBasicsPdSet, carind::Int, validfind::Int)
	const lookahead = 5

	pdset = basics.pdset

	futrvfind = jumpframe(pdset, validfind, lookahead)
	if futrvfind == 0 # Does not exist
		return NA_ALIAS
	end

	timestep  = lookahead * DEFAULT_SEC_PER_FRAME
	if carind == CARIND_EGO
		frameind = validfind2frameind(pdset, validfind)
		curx = gete(pdset, :velFx, frameind)::Float64
		cury = gete(pdset, :velFy, frameind)::Float64
		cur  = hypot(curx, cury)
		futx = gete(pdset, :velFx, frameind + lookahead)::Float64
		futy = gete(pdset, :velFy, frameind + lookahead)::Float64
		fut  = hypot(futx, futy)
		return (fut - cur) / timestep
	end

	carid = carind2id(pdset, carind, validfind)
	if idinframe(pdset, carid, futrvfind)
		farind = carid2ind(pdset, carid, futrvfind)
		curx = getc(pdset, :velFx, carind, validfind)::Float64
		cury = getc(pdset, :velFy, carind, validfind)::Float64
		cur  = hypot(curx, cury)
		futx = getc(pdset, :velFx, farind, futrvfind)::Float64
		futy = getc(pdset, :velFy, farind, futrvfind)::Float64
		fut  = hypot(futx, futy)
		return (fut - cur) / timestep
	end
	NA_ALIAS
end

create_feature_basics( "FutureAcceleration_500ms", "m/s2", false, false, Inf, -Inf, true, :f_accel_500ms, L"a^{\text{fut}}_{500ms}", "the average rate of speed change over the next half second")
function _get(::Feature_FutureAcceleration_500ms, basics::FeatureExtractBasicsPdSet, carind::Int, validfind::Int)

	const lookahead = 10

	pdset = basics.pdset

	futrvfind = jumpframe(pdset, validfind, lookahead)
	if futrvfind == 0 # Does not exist
		return NA_ALIAS
	end

	timestep  = lookahead * DEFAULT_SEC_PER_FRAME
	if carind == CARIND_EGO
		frameind = validfind2frameind(pdset, validfind)
		curx = gete(pdset, :velFx, frameind)::Float64
		cury = gete(pdset, :velFy, frameind)::Float64
		cur  = hypot(curx, cury)
		futx = gete(pdset, :velFx, frameind + lookahead)::Float64
		futy = gete(pdset, :velFy, frameind + lookahead)::Float64
		fut  = hypot(futx, futy)
		return (fut - cur) / timestep
	end

	carid = carind2id(pdset, carind, validfind)
	if idinframe(pdset, carid, futrvfind)
		farind = carid2ind(pdset, carid, futrvfind)
		curx = getc(pdset, :velFx, carind, validfind)::Float64
		cury = getc(pdset, :velFy, carind, validfind)::Float64
		cur  = hypot(curx, cury)
		futx = getc(pdset, :velFx, farind, futrvfind)::Float64
		futy = getc(pdset, :velFy, farind, futrvfind)::Float64
		fut  = hypot(futx, futy)
		return (fut - cur) / timestep
	end
	NA_ALIAS
end

create_feature_basics( "FutureDesiredAngle_250ms", "rad", false, false, float64(π), -float64(π), true, :f_des_angle_250ms, L"\phi^{\text{des}}_{250ms}", "the inferred desired heading angle over the next quarter second")
function _get(::Feature_FutureDesiredAngle_250ms, basics::FeatureExtractBasicsPdSet, carind::Int, validfind::Int)

	const lookahead = 5

	pdset = basics.pdset

	futrvfind = jumpframe(pdset, validfind, lookahead)
	if futrvfind == 0 # Does not exist
		return NA_ALIAS
	end

	curϕ = futϕ = 0.0
	if carind == CARIND_EGO
		frameind = validfind2frameind(pdset, validfind)
		curϕ = gete(pdset, :posFyaw, frameind)::Float64
		futϕ = gete(pdset, :posFyaw, frameind + lookahead)::Float64
	else
		carid = carind2id(pdset, carind, validfind)
		if idinframe(pdset, carid, futrvfind)
			farind = carid2ind(pdset, carid, futrvfind)
			curϕ = getc(pdset, :posFyaw, carind, validfind)::Float64
			futϕ = getc(pdset, :posFyaw, farind, futrvfind)::Float64
		else
			return NA_ALIAS
		end
	end

	T  = lookahead * DEFAULT_SEC_PER_FRAME
	ex = exp(-KP_DESIRED_ANGLE*T)

	(futϕ - curϕ*ex) / (1.0 - ex)
end

create_feature_basics( "FutureDesiredAngle_500ms", "rad", false, false, float64(π), -float64(π), true, :f_des_angle_500ms, L"\phi^{\text{des}}_{500ms}", "the inferred desired heading angle over the next half second")
function _get(::Feature_FutureDesiredAngle_500ms, basics::FeatureExtractBasicsPdSet, carind::Int, validfind::Int)

	const lookahead = 10

	pdset = basics.pdset

	futrvfind = jumpframe(pdset, validfind, lookahead)
	if futrvfind == 0 # Does not exist
		return NA_ALIAS
	end

	curϕ = futϕ = 0.0
	if carind == CARIND_EGO
		frameind = validfind2frameind(pdset, validfind)
		curϕ = gete(pdset, :posFyaw, frameind)::Float64
		futϕ = gete(pdset, :posFyaw, frameind + lookahead)::Float64
	else
		carid = carind2id(pdset, carind, validfind)
		if idinframe(pdset, carid, futrvfind)
			farind = carid2ind(pdset, carid, futrvfind)
			curϕ = getc(pdset, :posFyaw, carind, validfind)::Float64
			futϕ = getc(pdset, :posFyaw, farind, futrvfind)::Float64
		else
			return NA_ALIAS
		end
	end

	T  = lookahead * DEFAULT_SEC_PER_FRAME
	ex = exp(-KP_DESIRED_ANGLE*T)

	(futϕ - curϕ*ex) / (1.0 - ex)
end

function _get_futuredesired_speed(basics::FeatureExtractBasicsPdSet, carind::Int, validfind::Int, lookahead::Int)

	pdset = basics.pdset

	futrvfind = int(jumpframe(pdset, validfind, lookahead))
	if futrvfind == 0 # Does not exist
		return NA_ALIAS
	end

	carid = carind2id(pdset, carind, validfind)
	carind_fut = carid2ind_or_negative_two_otherwise(pdset, carid, futrvfind)

	if carind_fut == -2
		return NA_ALIAS
	end

	curv = get(SPEED, basics, carind, validfind)::Float64
	futv = get(SPEED, basics, carind_fut, futrvfind)::Float64
	if isinf(futv) || isinf(curv)
		return NA_ALIAS
	end

	T = lookahead * DEFAULT_SEC_PER_FRAME
	ex = exp(-KP_DESIRED_SPEED*T)

	(futv - curv*ex) / (1.0 - ex) # - curv
end
create_feature_basics( "FutureDesiredSpeed_250ms", "m/s", false, false, Inf, -Inf, true, :f_des_speed_250ms, L"|v|^{\text{des}}_{250ms}", "the inferred desired speed over the next quarter second")
_get(::Feature_FutureDesiredSpeed_250ms, pdset::PrimaryDataset, ::StreetNetwork, carind::Int, validfind::Int) =
  _get_futuredesired_speed(pdset, carind, validfind,  5)
create_feature_basics( "FutureDesiredSpeed_500ms", "m/s", false, false, Inf, -Inf, true, :f_des_speed_500ms, L"|v|^{\text{des}}_{500ms}", "the inferred desired speed over the next half second")
_get(::Feature_FutureDesiredSpeed_500ms, pdset::PrimaryDataset, ::StreetNetwork, carind::Int, validfind::Int) =
	_get_futuredesired_speed(pdset, carind, validfind, 10)

function _get_futureaccel_control(pdset::PrimaryDataset, carind::Int, validfind::Int, lookahead::Int)

	futrvfind = int(jumpframe(pdset, validfind, lookahead))
	if futrvfind == 0 # Does not exist
		return NA_ALIAS
	end

	carid = carind2id(pdset, carind, validfind)
	carind_fut = carid2ind_or_negative_two_otherwise(pdset, carid, futrvfind)

	if carind_fut == -2
		return NA_ALIAS
	end

	curv = get(SPEED, pdset, carind, validfind)::Float64
	futv = get(SPEED, pdset, carind_fut, futrvfind)::Float64
	if isinf(futv) || isinf(curv)
		return NA_ALIAS
	end

	T = lookahead * DEFAULT_SEC_PER_FRAME

	a = (futv - curv) / T
	a / (SPEED_LIMIT - curv) # Kp = a / (v_des - v)
end
function _get_futureaccel_control(basics::FeatureExtractBasicsPdSet, carind::Int, validfind::Int, lookahead::Int)

	pdset = basics.pdset

	futrvfind = int(jumpframe(pdset, validfind, lookahead))
	if futrvfind == 0 # Does not exist
		return NA_ALIAS
	end

	carid = carind2id(pdset, carind, validfind)
	carind_fut = carid2ind_or_negative_two_otherwise(pdset, carid, futrvfind)

	if carind_fut == -2
		return NA_ALIAS
	end

	curv = get(SPEED, basics, carind, validfind)::Float64
	futv = get(SPEED, basics, carind_fut, futrvfind)::Float64
	if isinf(futv) || isinf(curv)
		return NA_ALIAS
	end

	T = lookahead * DEFAULT_SEC_PER_FRAME

	a = (futv - curv) / T
	a / (SPEED_LIMIT - curv) # Kp = a / (v_des - v)
end
create_feature_basics( "FutureAccelControl_250ms", "m/s", false, false, Inf, -Inf, true, :f_acc_control_250ms, L"K^a_{250ms}", "the inferred speed control constant over the next quarter second")
_get(::Feature_FutureAccelControl_250ms, pdset::PrimaryDataset, ::StreetNetwork, carind::Int, validfind::Int) =
	_get_futureaccel_control(pdset, carind, validfind,  5)
create_feature_basics( "FutureAccelControl_500ms", "m/s", false, false, Inf, -Inf, true, :f_acc_control_500ms, L"K^a_{500ms}", "the inferred speed control constant over the next half second")
_get(::Feature_FutureAccelControl_500ms, pdset::PrimaryDataset, ::StreetNetwork, carind::Int, validfind::Int) =
	_get_futureaccel_control(pdset, carind, validfind, 10)

create_feature_basics( "ID", "-", true, false, Inf, -1.0, false, :id, L"\text{id}", "the corresponding carid, -1 for the ego car")
get(::Feature_ID, basics::FeatureExtractBasicsPdSet, carind::Int, validfind::Int) = float64(carind2id(basics.pdset, carind, validfind))

create_feature_basics( "LaneCurvature", "1/m", false, false, Inf, -Inf, false, :curvature, L"\kappa", "the local lane curvature")
get(::Feature_LaneCurvature, basics::FeatureExtractBasicsPdSet, carind::Int, validfind::Int) = get(basics.pdset, :curvature, carind, validfind)::Float64

create_feature_basics( "TimeToLaneCrossing", "s", false, false, THRESHOLD_TIMETOLANECROSSING, 0.0, false, :timetolanecrossing, L"t_{\text{crossing}}^{+}", "the time until the next lane crossing")
function _get(::Feature_TimeToLaneCrossing, basics::FeatureExtractBasicsPdSet, carind::Int, validfind::Int)
	# scan forward until the car is no longer in the same lane

	pdset = basics.pdset
	sn = basics.sn

	frameind = validfind2frameind(pdset, validfind)
	t_orig = gete(pdset, :time, frameind)::Float64

	cur_lanetag = get(pdset, :lanetag, carind, frameind, validfind)::LaneTag
	cur_lane = get_lane(sn, cur_lanetag)
	cur_frameind = frameind

	finished = false
	while !finished
		cur_frameind += 1
		cur_validfind = frameind2validfind(pdset, cur_frameind)
		if cur_validfind != 0 && indinframe(pdset, carind, cur_validfind)
			Δt = gete(pdset, :time, cur_frameind) - t_orig
			if Δt > THRESHOLD_TIMETOLANECROSSING
				return THRESHOLD_TIMETOLANECROSSING
			end

			fut_lanetag = get(pdset, :lanetag, carind, cur_frameind, cur_validfind)::LaneTag
			if fut_lanetag != cur_lanetag
				if same_tile(cur_lanetag, fut_lanetag) || !has_next_lane(sn, cur_lane)
					return Δt
				else
					cur_lane = next_lane(sn, cur_lane)
					cur_lanetag = cur_lane.id
					if fut_lanetag != cur_lanetag
						return Δt
					end
				end
			end
		else
			return THRESHOLD_TIMETOLANECROSSING
		end
	end

	error("INVALID CODEPATH")
	return THRESHOLD_TIMETOLANECROSSING
end

create_feature_basics( "TimeSinceLaneCrossing", "s", false, false, THRESHOLD_TIMESINCELANECROSSING, 0.0, false, :timesincelanecrossing, L"t_{\text{crossing}}^{-}", "the time since the last lane crossing")
function _get(::Feature_TimeSinceLaneCrossing, basics::FeatureExtractBasicsPdSet, carind::Int, validfind::Int)
	# scan backward until the car is no longer in the same lane
	# NOTE(tim): returns positive time values

	pdset = basics.pdset
	sn = basics.sn

	frameind = validfind2frameind(pdset, validfind)
	t_orig = gete(pdset, :time, frameind)::Float64

	cur_lanetag = get(pdset, :lanetag, carind, frameind, validfind)::LaneTag
	cur_lane = get_lane(sn, cur_lanetag)
	cur_frameind = frameind

	finished = false
	while !finished
		cur_frameind -= 1
		cur_validfind = frameind2validfind(pdset, cur_frameind)
		if cur_validfind != 0 && indinframe(pdset, carind, cur_validfind)
			Δt = t_orig - gete(pdset, :time, cur_frameind)
			if Δt > THRESHOLD_TIMESINCELANECROSSING
				return THRESHOLD_TIMESINCELANECROSSING
			end
			past_lanetag = get(pdset, :lanetag, carind, cur_frameind, cur_validfind)::LaneTag
			if past_lanetag != cur_lanetag
				if same_tile(cur_lanetag, past_lanetag) || !has_prev_lane(sn, cur_lane)
					return Δt
				else
					cur_lane = prev_lane(sn, cur_lane)
					cur_lanetag = cur_lane.id
					if past_lanetag != cur_lanetag
						return Δt
					end
				end
			end
		else
			return THRESHOLD_TIMESINCELANECROSSING
		end
	end

	error("INVALID CODEPATH")
	return THRESHOLD_TIMESINCELANECROSSING
end

create_feature_basics( "Time_Consecutive_Brake", "s", false, false, THRESHOLD_TIMECONSECUTIVEACCEL, 0.0, false, :time_consecutive_brake, L"t_\text{brake}", "the consecutive time during which the car has been decelerating")
function _get(::Feature_Time_Consecutive_Brake, basics::FeatureExtractBasicsPdSet, carind::Int, validfind::Int)
	# scan backward until the car is no longer braking
	# NOTE(tim): returns positive time values

	const THRESHOLD_BRAKING = -0.05 # [m/s²]

	pdset = basics.pdset

	frameind = validfind2frameind(pdset, validfind)
	t_orig = gete(pdset, :time, frameind)::Float64

	past_validfind = int(jumpframe(pdset, validfind, -1))
	if past_validfind == 0
		basics[(carind, validfind, :time_consecutive_accel)] = 0.0
		return 0.0 # default
	end

	cur_accel = get(ACC, basics, carind, validfind)
	if cur_accel > THRESHOLD_BRAKING
		return 0.0
	end

	basics[(carind, validfind, :time_consecutive_accel)] = 0.0

	past_frameind = frameind
	finished = false
	while !finished
		past_frameind -= 1
		past_validfind = int(jumpframe(pdset, past_validfind, -1))
		if past_validfind != 0
			past_accel = _get(ACC, basics, carind, past_validfind)
			if past_accel > THRESHOLD_BRAKING
				return t_orig - gete(pdset, :time, past_frameind+1)
			end

			Δt = t_orig - gete(pdset, :time, past_frameind)
			if Δt > THRESHOLD_TIMECONSECUTIVEACCEL
				return THRESHOLD_TIMECONSECUTIVEACCEL
			end
		else
			return t_orig - gete(pdset, :time, past_frameind+1)
		end
	end

	error("INVALID CODEPATH")
	return 0.0
end

create_feature_basics( "Time_Consecutive_Accel", "s", false, false, THRESHOLD_TIMECONSECUTIVEACCEL, 0.0, false, :time_consecutive_accel, L"t_\text{accel}", "the consecutive time during which the car has been accelerating")
function _get(::Feature_Time_Consecutive_Accel, basics::FeatureExtractBasicsPdSet, carind::Int, validfind::Int)
	# scan backward until the car is no longer braking
	# NOTE(tim): returns positive time values

	pdset = basics.pdset

	const THRESHOLD_ACCELERATION = 0.05 # [m/s²]

	frameind = validfind2frameind(pdset, validfind)
	t_orig = gete(pdset, :time, frameind)::Float64

	past_validfind = int(jumpframe(pdset, validfind, -1))
	if past_validfind == 0
		basics[(carind, validfind, :time_consecutive_brake)] = 0.0
		return 0.0 # default
	end

	cur_accel = get(ACC, basics, carind, validfind)
	if cur_accel < THRESHOLD_ACCELERATION
		return 0.0
	end

	basics[(carind, validfind, :time_consecutive_brake)] = 0.0

	past_frameind = frameind
	finished = false
	while !finished
		past_frameind -= 1
		past_validfind = int(jumpframe(pdset, past_validfind, -1))
		if past_validfind != 0

			past_accel = _get(ACC, basics, carind, past_validfind)
			if past_accel < THRESHOLD_ACCELERATION
				return t_orig - gete(pdset, :time, past_frameind+1)
			end

			Δt = t_orig - gete(pdset, :time, past_frameind)
			if Δt > THRESHOLD_TIMECONSECUTIVEACCEL
				return THRESHOLD_TIMECONSECUTIVEACCEL
			end
		else
			return t_orig - gete(pdset, :time, past_frameind+1)
		end
	end

	error("INVALID CODEPATH")
	return 0.0
end

create_feature_basics( "Time_Consecutive_Throttle", "s", false, false, THRESHOLD_TIMECONSECUTIVEACCEL, 0.0, false, :time_consecutive_throttle, L"t_\text{throttle}", "a union between time_consecutive_accel and time_consecutive_brake")
function _get(::Feature_Time_Consecutive_Throttle, basics::FeatureExtractBasicsPdSet, carind::Int, validfind::Int)

	# returns a positive value if t_consec_accel
	# returns a negative value if t_consec_brake

	t_consec_accel = get(TIME_CONSECUTIVE_ACCEL, basics, carind, validfind)
	if t_consec_accel > 0
		return t_consec_accel
	end
	-get(TIME_CONSECUTIVE_BRAKE, basics, carind, validfind)
end

# ----------------------------------
# submodels

create_feature_basics_boolean( "Subset_Emergency", false, :subset_emergency, L"\mathcal{D}_\text{emerg}", "subset of data for emergency behavior")
function _get(::Feature_Subset_Emergency, basics::FeatureExtractBasicsPdSet, carind::Int, validfind::Int;
	threshold_acc :: Float64 = 2.0,
	threshold_turnrate :: Float64 = 0.05
	)

	# emergency
	# - events close to a collision
	# - can be found when the driver does a big accel?
	# - definition
	#   - |acc| > threshold
	#           or
	#   - |turnrate| > threshold

	a = get(ACC,      basics, carind, validfind)
	ω = get(TURNRATE, basics, carind, validfind)

	retval = abs(a) > threshold_acc ||
	         abs(ω) < threshold_turnrate

	float64(retval)
end

create_feature_basics_boolean( "Subset_Free_Flow", false, :subset_free_flow, L"\mathcal{D}_\text{free}", "subset of data for free flow")
function _get(::Feature_Subset_Free_Flow, basics::FeatureExtractBasicsPdSet, carind::Int, validfind::Int;
	threshold_timegap_front :: Float64 = 3.0,
	threshold_d_v_front     :: Float64 = 0.5
	)

	ΔT = get(TIMEGAP_X_FRONT, basics, carind, validfind)
	dv = get(      V_X_FRONT, basics, carind, validfind)

	retval =     ΔT > threshold_timegap_front ||
	             dv > threshold_d_v_front

	float64(retval)
end

create_feature_basics_boolean( "Subset_Car_Following", false, :subset_car_following, L"\mathcal{D}_\text{follow}", "subset of data for car following")
function _get(::Feature_Subset_Car_Following, basics::FeatureExtractBasicsPdSet, carind::Int, validfind::Int;
	threshold_timegap_front :: Float64 = 3.0,
	threshold_d_v_front     :: Float64 = 0.5
	)

	# following
	# - when there is a car in front of you
	# - you typically modulate your speed to match theirs and maintain a certain distance
	#   - distance is proportional to speed?
	#   - maintain a time gap?
	# - interesting:
	#   - what form does the timegap take?
	#   - how rigid is the tracking?
	#   - what sort of delays are there?
	# - definition
	#   - timegap_front < threshold
	#   - d_v_front < threshold

	ΔT = get(TIMEGAP_X_FRONT, basics, carind, validfind)
	dv = get(      V_X_FRONT, basics, carind, validfind)

	retval =    !(ΔT > threshold_timegap_front ||
	              dv > threshold_d_v_front)

	float64(retval)
end

create_feature_basics_boolean( "Subset_Lane_Crossing", false, :subset_lane_crossing, L"\mathcal{D}_\text{crossing}", "subset of data near lane crossing")
function _get(::Feature_Subset_Lane_Crossing, basics::FeatureExtractBasicsPdSet, carind::Int, validfind::Int;
	max_time_to_lane_change::Float64 = 2.0, # [s]
	max_time_since_lane_change::Float64 = 2.0
	)

	# lane change
	# - when the driver changes lanes
	# - interesting:
	#   - what causes a driver to change lanes?
	# - definition
	#   - a lane crossing has occurred

	time_to_lane_change = get(TIMETOLANECROSSING, basics, carind, validfind)
	time_since_lane_change = get(TIMESINCELANECROSSING, basics, carind, validfind)

	retval = time_to_lane_change    < max_time_to_lane_change ||
	         time_since_lane_change < max_time_since_lane_change

	float64(retval)
end

create_feature_basics_boolean( "Subset_Sustained_Crossing", false, :subset_sustained_crossing, L"\mathcal{D}_\text{sustained}", "subset of data with a sustained lane crossing")
function _get(::Feature_Subset_Sustained_Crossing, basics::FeatureExtractBasicsPdSet, carind::Int, validfind::Int;
	max_time_to_lane_change     :: Float64 = 2.0, # [s]
	max_time_since_lane_change  :: Float64 = 2.0, # [s]
	min_abs_d_cl_at_extrema     :: Float64 = 1.0, # [m]
	req_time_d_cl_threshold_met :: Float64 = 0.1, # [s] amount of time at extrema of segment that must meet d_cl requirements
	)

	had_lane_crossing = _get(SUBSET_LANE_CROSSING, basics, carind, validfind,
							max_time_to_lane_change = max_time_to_lane_change,
							max_time_since_lane_change = max_time_since_lane_change)

	if isapprox(had_lane_crossing, 0.0)
		return float64(false)
	end

	pdset = basics.pdset
	carid = carind2id(pdset, carind, validfind)
	frameind = validfind2frameind(pdset, validfind)
	t = gete(pdset, :time, frameind)::Float64

	time_to_lane_crossing    = get(TIMETOLANECROSSING,    basics, carind, validfind)
	time_since_lane_crossing = get(TIMESINCELANECROSSING, basics, carind, validfind)

	if time_to_lane_crossing < time_since_lane_crossing
		Δt = time_to_lane_crossing
	else
		Δt = -time_since_lane_crossing
	end

	the_closest_validfind = Trajdata.closest_validfind(pdset, t + Δt)
	@assert(the_closest_validfind != 0)
	closest_frameind = validfind2frameind(pdset, the_closest_validfind)
	@assert(closest_frameind != 0)

	frameind, vind = closest_frameind, the_closest_validfind
	dir  = convert(typeof(closest_frameind), sign(Δt))
	t    = gete(pdset, :time, closest_frameind)::Float64
	dt   = 0.0
	carind_fut = carid2ind_or_negative_two_otherwise(pdset, carid, vind)

	while dt < req_time_d_cl_threshold_met && carind_fut != -2
		d_cl = get(pdset, :d_cl, carind_fut, frameind, vind)::Float64
		if abs(d_cl) > min_abs_d_cl_at_extrema
			return float64(false)
		end

		frameind += dir
		vind  = frameind2validfind(pdset, frameind)
		while vind == 0
			frameind += dir
			vind  = frameind2validfind(pdset, frameind)
		end

		carind_fut = carid2ind_or_negative_two_otherwise(pdset, carid, vind)
		dt = abs(gete(pdset, :time, frameind)::Float64 - t)
	end

	float64(true)
end

create_feature_basics_boolean( "Subset_At_SixtyFive", false, :subset_at_sixtyfive, L"\mathcal{D}_{v=65\text{mph}}", "subset of data where the car is close to 65 mph")
function _get(::Feature_Subset_At_SixtyFive, basics::FeatureExtractBasicsPdSet, carind::Int, validfind::Int;
	speed_tolerance :: Float64 = 2.235 # [m/s²]
	)

	V = get(SPEED, basics, carind, validfind)
	float64(abs(V - SPEED_LIMIT) < speed_tolerance)
end

create_feature_basics_boolean( "Subset_Auto", false, :subset_auto, L"s_\text{auto}", "subset of data where the car is in autonomous mode")
function _get(::Feature_Subset_Auto, basics::FeatureExtractBasicsPdSet, carind::Int, validfind::Int)

	if carind != CARIND_EGO
		return float64(false)
	end

	status = gete_validfind(basics.pdset, :control_status, validfind)::Int
	return float64(status == Trajdata.CONTROL_STATUS_AUTO)
end

immutable Feature_IsClean{target_symbol} <: AbstractFeature end
description( ::Feature_IsClean) = "Whether the given feature is nan or inf"
units(       ::Feature_IsClean) = "-"
isint(       ::Feature_IsClean) = true
isbool(      ::Feature_IsClean) = true
upperbound(  ::Feature_IsClean) = 1.0
lowerbound(  ::Feature_IsClean) = 0.0
couldna(     ::Feature_IsClean) = false
symbol(      ::Feature_IsClean) = symbol("isclean_" * string(target_symbol))
function get{F}(::Feature_IsClean{F}, basics::FeatureExtractBasicsPdSet, carind::Int, validfind::Int)
    f = symbol2feature(F)
    v = get(f, basics, carind, validfind)
    !isnan(v) && !isinf(v)
end

# ----------------------------------

function ticks_to_time_string( ticks::Int )
	n_secs = ticks//DEFAULT_FRAME_PER_SEC
	unit = "s"
	if den(n_secs) != 1
		unit = "ms"
		n_secs *= 1000
	end
	@assert(den(n_secs) == 1)
	(num(n_secs), unit)
end

function is_pt_left_of_ray(x::Float64, y::Float64, raySx::Float64, raySy::Float64, rayEx::Float64, rayEy::Float64)

  	(y-raySy)*(rayEx-raySx) > (x-raySx)*(rayEy-raySy)
end
function is_pt_left_of_ray(x::Float64, y::Float64, rX::Float64, rY::Float64, rθ::Float64)

	is_pt_left_of_ray(x, y, rX, rY, rX + cos(rθ), rY + sin(rθ))
end

function replace_featuresymbols_in_string_with_latex(str::String)

	strs = map(k->string(k), keys(sym2ftr))
	lstr = map(f->lsymbol(f), values(sym2ftr))

	p = sortperm(strs, by=length, rev=true)

	for i in p
		str = replace(str, strs[i], lstr[i])
	end
	str
end
function print_feature_table()
	for f in values(sym2ftr)
		println(string(f), " & ", lsymbol(f), " & ", units(f), " & ", description(f))
	end
end

# ----------------------------------

tick_list = [5,10,15,20,30,40,50,60,80]
tick_list_short = [5,10,15,20]

include("template_past_accel.jl")
include("template_past_turnrate.jl")
include("template_past_velFy.jl")
include("template_past_d_cl.jl")

include("template_max_accel.jl")
include("template_max_turnrate.jl")
include("template_mean_accel.jl")
include("template_mean_turnrate.jl")
include("template_std_accel.jl")
include("template_std_turnrate.jl")

end # end module<|MERGE_RESOLUTION|>--- conflicted
+++ resolved
@@ -75,11 +75,7 @@
 
 export observe, observe!
 export description, units, isint, isbool, lowerbound, upperbound, symbol, lsymbol, couldna, get, symbol2feature
-<<<<<<< HEAD
 export replace_na
-=======
-# export replace_na
->>>>>>> e95fc30a
 export calc_occupancy_schedule_grid, put_occupancy_schedule_grid_in_meta!
 export allfeatures
 export NA_ALIAS
@@ -182,20 +178,16 @@
 
 	value
 end
-<<<<<<< HEAD
-replace_na(F::AbstractFeature, basics::FeatureExtractBasicsPdSet, carind::Int, validfind::Int) = error("replace_na not implemented for $(typeof(F))")
-=======
-# function replace_na(F::AbstractFeature, basics::FeatureExtractBasicsPdSet, carind::Int, validfind::Int)
-
-#     Called by behaviors that cannot handle NA values (Inf)
-#     This will replace the NA value with something reasonable
-#       - truncated values such as d_x_front will be replaced by a high threshold
-#       - missing values such as v_x_front will be replaced by the mean expected value
-
-
-#     error("replace_na not implemented for $(symbol(F))")
-# end
->>>>>>> e95fc30a
+function replace_na(F::AbstractFeature, basics::FeatureExtractBasicsPdSet, carind::Int, validfind::Int)
+
+    Called by behaviors that cannot handle NA values (Inf)
+    This will replace the NA value with something reasonable
+      - truncated values such as d_x_front will be replaced by a high threshold
+      - missing values such as v_x_front will be replaced by the mean expected value
+
+
+    error("replace_na not implemented for $(symbol(F))")
+end
 
 # ----------------------------------
 
@@ -319,11 +311,7 @@
 	d_ml = get(basics.pdset, :d_ml, carind, validfind)
 	isa(d_ml, NAtype) ? NA_ALIAS : d_ml
 end
-<<<<<<< HEAD
 replace_na(F::Feature_D_ML, basics::FeatureExtractBasicsPdSet, carind::Int, validfind::Int) = 10.0 # large threshold value
-=======
-# replace_na(F::Feature_D_ML, basics::FeatureExtractBasicsPdSet, carind::Int, validfind::Int) = -1.0
->>>>>>> e95fc30a
 
 create_feature_basics( "D_MR", "m", false, false, Inf, 0.0, true, :d_mr, L"d_{mr}", "lateral distance (strictly positive) between center of car and the right lane marker")
 function get(::Feature_D_MR, basics::FeatureExtractBasicsPdSet, carind::Int, validfind::Int)
