"""
	IntelligentDriverModel <: LaneFollowingDriver

The Intelligent Driver Model. A rule based driving model that is governed by parameter
settings. The output is an longitudinal acceleration.

Here, we have extended IDM to the errorable IDM. If a standard deviation parameter is
specified, then the output is a longitudinal acceleration sampled from a normal distribution
around the non-errorable IDM output.

# Fields
- `a::Float64 = NaN` the predicted acceleration i.e. the output of the model
- `σ::Float64 = NaN` allows errorable IDM, optional stdev on top of the model, set to zero or NaN for deterministic behavior
- `k_spd::Float64 = 1.0` proportional constant for speed tracking when in freeflow [s⁻¹]
- `δ::Float64 = 4.0` acceleration exponent
- `T::Float64  = 1.5` desired time headway [s]
- `v_des::Float64 = 29.0` desired speed [m/s]
- `s_min::Float64 = 5.0` minimum acceptable gap [m]
- `a_max::Float64 = 3.0` maximum acceleration ability [m/s²]
- `d_cmf::Float64 = 2.0` comfortable deceleration [m/s²] (positive)
- `d_max::Float64 = 9.0` maximum deceleration [m/s²] (positive)
"""
@with_kw mutable struct IntelligentDriverModel <: LaneFollowingDriver
    a::Float64 = NaN # predicted acceleration
    σ::Float64 = NaN # optional stdev on top of the model, set to zero or NaN for deterministic behavior

    k_spd::Float64 = 1.0 # proportional constant for speed tracking when in freeflow [s⁻¹]

    δ::Float64 = 4.0 # acceleration exponent [-]
    T::Float64  = 1.5 # desired time headway [s]
    v_des::Float64 = 29.0 # desired speed [m/s]
    s_min::Float64 = 5.0 # minimum acceptable gap [m]
    a_max::Float64 = 3.0 # maximum acceleration ability [m/s²]
    d_cmf::Float64 = 2.0 # comfortable deceleration [m/s²] (positive)
    d_max::Float64 = 9.0 # maximum deceleration [m/s²] (positive)
end
get_name(::IntelligentDriverModel) = "IDM"
function set_desired_speed!(model::IntelligentDriverModel, v_des::Float64)
    model.v_des = v_des
    model
end
function track_longitudinal!(model::IntelligentDriverModel, v_ego::Float64, v_oth::Float64, headway::Float64)

    if !isnan(v_oth)
        @assert !isnan(headway)
        if headway < 0.0
            @debug("IntelligentDriverModel Warning: IDM received a negative headway $headway"*
                  ", a collision may have occured.")
            model.a = -model.d_max
        else

            Δv = v_oth - v_ego
            s_des = model.s_min + v_ego*model.T - v_ego*Δv / (2*sqrt(model.a_max*model.d_cmf))
            v_ratio = model.v_des > 0.0 ? (v_ego/model.v_des) : 1.0
            model.a = model.a_max * (1.0 - v_ratio^model.δ - (s_des/headway)^2)
        end
    else
        # no lead vehicle, just drive to match desired speed
        Δv = model.v_des - v_ego
        model.a = Δv*model.k_spd # predicted accel to match target speed
    end

    @assert !isnan(model.a)

    model.a = clamp(model.a, -model.d_max, model.a_max)

    return model
end

reset_hidden_state!(model::IntelligentDriverModel) = model

function Base.rand(rng::AbstractRNG, model::IntelligentDriverModel)
    if isnan(model.σ) || model.σ ≤ 0.0
        return LaneFollowingAccel(model.a)
    else
<<<<<<< HEAD
        LaneFollowingAccel(rand(rng, Normal(model.a, model.σ)))
=======
        return LaneFollowingAccel(rand(Normal(model.a, model.σ)))
>>>>>>> 5d6ecff7
    end
end

function Distributions.pdf(model::IntelligentDriverModel, a::LaneFollowingAccel)
    if isnan(model.σ) || model.σ ≤ 0.0
        return a == model.a ? Inf : 0.
    else
        return pdf(Normal(model.a, model.σ), a.a)
    end
end
function Distributions.logpdf(model::IntelligentDriverModel, a::LaneFollowingAccel)
    if isnan(model.σ) || model.σ ≤ 0.0
        return a == model.a ? Inf : 0.
    else
        return logpdf(Normal(model.a, model.σ), a.a)
    end
end<|MERGE_RESOLUTION|>--- conflicted
+++ resolved
@@ -73,11 +73,7 @@
     if isnan(model.σ) || model.σ ≤ 0.0
         return LaneFollowingAccel(model.a)
     else
-<<<<<<< HEAD
         LaneFollowingAccel(rand(rng, Normal(model.a, model.σ)))
-=======
-        return LaneFollowingAccel(rand(Normal(model.a, model.σ)))
->>>>>>> 5d6ecff7
     end
 end
 
