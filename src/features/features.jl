export
    AbstractFeature,
    FeatureValue,
    FeatureState,

    is_feature_valid,
    is_symbol_a_feature,
    allfeatures,
    symbol2feature

"""
    Features can be extracted from SceneRecords.
They always return a FeatureValue, which allows the encoding of discrete / continuous / missing values,
which can also be forced to a Float64.
"""
abstract AbstractFeature

baremodule FeatureState
    # good
    const GOOD        = 0 # value is perfectly A-okay

    # caution
    const INSUF_HIST  = 1 # value best-guess was made due to insufficient history (ex, acceleration set to zero due to one timestamp)

    # bad (in these cases fval.v is typically set to NaN as well)
    const MISSING     = 2 # value is missing (no car in front, etc.)
    const CENSORED_HI = 3 # value is past an operating threshold
    const CENSORED_LO = 4 # value is below an operating threshold
end

immutable FeatureValue
    v::Float64 # feature value
    i::Int # used to encode

    FeatureValue(v::Float64, i::Int=FeatureState.GOOD) = new(v, i)
end

is_feature_valid(fval::FeatureValue) = fval.i == FeatureState.GOOD || fval.i == FeatureState.INSUF_HIST
Base.convert(::Type{Float64}, fval::FeatureValue) = fval.v

const SYMBOL_TO_FEATURE = Dict{Symbol, AbstractFeature}()

is_symbol_a_feature(sym::Symbol) = haskey(SYMBOL_TO_FEATURE, sym)
allfeatures() = values(SYMBOL_TO_FEATURE)
function symbol2feature(sym::Symbol)
    # if !haskey(SYMBOL_TO_FEATURE, sym)
    #     str = string(sym)
    #     if startswith(str, "isclean_")
    #         target = symbol(str[9:end])
    #         println("IsClean target: ", target)
    #         SYMBOL_TO_FEATURE[sym] = Feature_IsClean{target}()
    #     elseif ismatch(r"^past_(\d)+_", str)
    #         history = parse(Int, match(r"(\d)+", str).match)
    #         len_of_header = length(match(r"^past_(\d)+_", str).match)
    #         target = symbol(str[len_of_header+1:end])
    #         println("Past history, target: ", history, "  ", target)
    #         SYMBOL_TO_FEATURE[sym] = Feature_Past{target, history}()
    #     elseif ismatch(r"^mean_(\d)+_", str)
    #         history = parse(Int, match(r"(\d)+", str).match)
    #         len_of_header = length(match(r"^mean_(\d)+_", str).match)
    #         target = symbol(str[len_of_header+1:end])
    #         println("Mean over history, target: ", history, "  ", target)
    #         SYMBOL_TO_FEATURE[sym] = Feature_Mean_Over_History{target, history}()
    #     elseif ismatch(r"^std_(\d)+_", str)
    #         history = parse(Int, match(r"(\d)+", str).match)
    #         len_of_header = length(match(r"^std_(\d)+_", str).match)
    #         target = symbol(str[len_of_header+1:end])
    #         println("Std over history, target: ", history, "  ", target)
    #         SYMBOL_TO_FEATURE[sym] = Feature_Std_Over_History{target, history}()
    #     elseif ismatch(r"^max_(\d)+_", str)
    #         history = parse(Int, match(r"(\d)+", str).match)
    #         len_of_header = length(match(r"^max_(\d)+_", str).match)
    #         target = symbol(str[len_of_header+1:end])
    #         println("Max over history, target: ", history, "  ", target)
    #         SYMBOL_TO_FEATURE[sym] = Feature_Max_Over_History{target, history}()
    #     elseif ismatch(r"^min_(\d)+_", str)
    #         history = parse(Int, match(r"(\d)+", str).match)
    #         len_of_header = length(match(r"^min_(\d)+_", str).match)
    #         target = symbol(str[len_of_header+1:end])
    #         println("Min over history, target: ", history, "  ", target)
    #         SYMBOL_TO_FEATURE[sym] = Feature_Min_Over_History{target, history}()
    #     end
    # end

    SYMBOL_TO_FEATURE[sym]
end

# ----------------------------------

function generate_feature_functions(
    name::AbstractString,
    sym::Symbol,
    inherent_type::DataType,
    units::AbstractString;
    lowerbound::Float64=-Inf,
    upperbound::Float64=Inf,
    can_be_missing::Bool=false,
    censor_lo::Float64=NaN,
    censor_hi::Float64=NaN,
    history::Int=1,
    )

    for feature in values(SYMBOL_TO_FEATURE)
        @assert(sym != symbol(feature), "symb: $name -> $feature")
    end
    @assert(lowerbound ≤ upperbound)

    feature_name = symbol("Feature_" * name)
    const_name   = symbol(uppercase(name))
    sym_feature  = Meta.quot(sym)

    @eval begin
        export $const_name
        immutable $feature_name <: AbstractFeature end
        const       $const_name  = ($feature_name)()
        units(          ::$feature_name)  = $(units)
        inherent_type(  ::$feature_name)  = $(inherent_type)
        lowerbound(     ::$feature_name)  = $(lowerbound)
        upperbound(     ::$feature_name)  = $(upperbound)
        can_be_missing( ::$feature_name)  = $(can_be_missing)
        history(        ::$feature_name)  = $(history)
        Base.symbol(    ::$feature_name)  = $sym_feature
        SYMBOL_TO_FEATURE[symbol($const_name)] = $const_name
    end
end

# ----------------------------------

generate_feature_functions("PosFt", :posFt, Float64, "m")
function Base.get(::Feature_PosFt, rec::SceneRecord, roadway::Roadway, vehicle_index::Int, pastframe::Int=0)
    FeatureValue(rec[vehicle_index, pastframe].state.posF.t)
end
generate_feature_functions("PosFyaw", :posFyaw, Float64, "rad")
function Base.get(::Feature_PosFyaw, rec::SceneRecord, roadway::Roadway, vehicle_index::Int, pastframe::Int=0)
    FeatureValue(rec[vehicle_index, pastframe].state.posF.ϕ)
end
generate_feature_functions("Speed", :speed, Float64, "m/s")
function Base.get(::Feature_Speed, rec::SceneRecord, roadway::Roadway, vehicle_index::Int, pastframe::Int=0)
    FeatureValue(rec[vehicle_index, pastframe].state.v)
end

generate_feature_functions("VelFs", :velFs, Float64, "m/s")
function Base.get(::Feature_VelFs, rec::SceneRecord, roadway::Roadway, vehicle_index::Int, pastframe::Int=0)
    veh = rec[vehicle_index, pastframe]
    FeatureValue(veh.state.v*cos(veh.state.posF.ϕ))
end
generate_feature_functions("VelFt", :velFt, Float64, "m/s")
function Base.get(::Feature_VelFt, rec::SceneRecord, roadway::Roadway, vehicle_index::Int, pastframe::Int=0)
    veh = rec[vehicle_index, pastframe]
    FeatureValue(veh.state.v*sin(veh.state.posF.ϕ))
end

function get_feature_derivative_backwards(
    f::AbstractFeature,
    rec::SceneRecord,
    roadway::Roadway,
    vehicle_index::Int,
    pastframe::Int=0,
    frames_back::Int=1,
    )

    id = rec[vehicle_index, pastframe].def.id

    retval = FeatureValue(0.0, FeatureState.INSUF_HIST)
    pastframe2 = pastframe - frames_back


    # println(f, "  ", pastframe, " ", pastframe2, " ", length(rec), "  ", record_length(rec), "  ", pastframe_inbounds(rec, pastframe2))

    if pastframe_inbounds(rec, pastframe) && pastframe_inbounds(rec, pastframe2)

        veh_index_curr = vehicle_index
        veh_index_prev = get_index_of_first_vehicle_with_id(rec, id, pastframe2)

        if veh_index_prev != 0
            curr = convert(Float64, get(f, rec, roadway, veh_index_curr, pastframe))
            past = convert(Float64, get(f, rec, roadway, veh_index_prev, pastframe2))
            Δt = get_elapsed_time(rec, pastframe2, pastframe)
            retval = FeatureValue((curr - past) / Δt)
        end
    end

    retval
end

generate_feature_functions("TurnRateG", :turnrateG, Float64, "rad/s")
function Base.get(::Feature_TurnRateG, rec::SceneRecord, roadway::Roadway, vehicle_index::Int, pastframe::Int=0; frames_back::Int=1)

    id = rec[vehicle_index, pastframe].def.id

    retval = FeatureValue(0.0, FeatureState.INSUF_HIST)
    pastframe2 = pastframe - frames_back
    if pastframe_inbounds(rec, pastframe2)

        veh_index_curr = vehicle_index
        veh_index_prev = get_index_of_first_vehicle_with_id(rec, id, pastframe2)

        if veh_index_prev != 0
            curr = rec[veh_index_curr, pastframe].state.posG.θ
            past = rec[veh_index_prev, pastframe2].state.posG.θ
            Δt = get_elapsed_time(rec, pastframe2, pastframe)
            retval = FeatureValue(deltaangle(past, curr) / Δt)
        end
    end

    retval
end
generate_feature_functions("TurnRateF", :turnrateF, Float64, "rad/s")
function Base.get(::Feature_TurnRateF, rec::SceneRecord, roadway::Roadway, vehicle_index::Int, pastframe::Int=0)
    get_feature_derivative_backwards(POSFYAW, rec, roadway, vehicle_index, pastframe)
end
generate_feature_functions("Acc", :acc, Float64, "m/s^2")
function Base.get(::Feature_Acc, rec::SceneRecord, roadway::Roadway, vehicle_index::Int, pastframe::Int=0)
    get_feature_derivative_backwards(SPEED, rec, roadway, vehicle_index, pastframe)
end
generate_feature_functions("AccFs", :accFs, Float64, "m/s²")
function Base.get(::Feature_AccFs, rec::SceneRecord, roadway::Roadway, vehicle_index::Int, pastframe::Int=0)
    get_feature_derivative_backwards(VELFS, rec, roadway, vehicle_index, pastframe)
end
generate_feature_functions("AccFt", :accFt, Float64, "m/s²")
function Base.get(::Feature_AccFt, rec::SceneRecord, roadway::Roadway, vehicle_index::Int, pastframe::Int=0)
    get_feature_derivative_backwards(VELFT, rec, roadway, vehicle_index, pastframe)
end
generate_feature_functions("Jerk", :jerk, Float64, "m/s³")
function Base.get(::Feature_Jerk, rec::SceneRecord, roadway::Roadway, vehicle_index::Int, pastframe::Int=0)
    get_feature_derivative_backwards(ACC, rec, roadway, vehicle_index, pastframe)
end
generate_feature_functions("JerkFs", :jerkFs, Float64, "m/s³")
function Base.get(::Feature_JerkFs, rec::SceneRecord, roadway::Roadway, vehicle_index::Int, pastframe::Int=0)
    get_feature_derivative_backwards(ACCFS, rec, roadway, vehicle_index, pastframe)
end
generate_feature_functions("JerkFt", :jerkFt, Float64, "m/s³")
function Base.get(::Feature_JerkFt, rec::SceneRecord, roadway::Roadway, vehicle_index::Int, pastframe::Int=0)
    get_feature_derivative_backwards(ACCFT, rec, roadway, vehicle_index, pastframe)
end

generate_feature_functions("MarkerDist_Left", :d_ml, Float64, "m")
function Base.get(::Feature_MarkerDist_Left, rec::SceneRecord, roadway::Roadway, vehicle_index::Int, pastframe::Int=0)
    veh_ego = rec[vehicle_index, pastframe]
    t = veh_ego.state.posF.t
    lane = roadway[veh_ego.state.posF.roadind.tag]

    if n_lanes_left(lane, roadway) > 0
        footpoint = get_footpoint(veh_ego)
        lane_left = roadway[LaneTag(lane.tag.segment, lane.tag.lane + 1)]
        lane_width = -proj(footpoint, lane_left, roadway).curveproj.t
    else
        lane_width = lane.width
    end

    FeatureValue(lane_width/2 - t)
end
generate_feature_functions("MarkerDist_Right", :d_mr, Float64, "m")
function Base.get(::Feature_MarkerDist_Right, rec::SceneRecord, roadway::Roadway, vehicle_index::Int, pastframe::Int=0)
    veh_ego = rec[vehicle_index, pastframe]
    t = veh_ego.state.posF.t
    lane = roadway[veh_ego.state.posF.roadind.tag]

    if n_lanes_right(lane, roadway) > 0
        footpoint = get_footpoint(veh_ego)
        lane_left = roadway[LaneTag(lane.tag.segment, lane.tag.lane - 1)]
        lane_width = proj(footpoint, lane_left, roadway).curveproj.t
    else
        lane_width = lane.width
    end

    FeatureValue(lane_width/2 + t)
end
generate_feature_functions("MarkerDist_Left_Left", :d_mll, Float64, "m", can_be_missing=true)
function Base.get(::Feature_MarkerDist_Left_Left, rec::SceneRecord, roadway::Roadway, vehicle_index::Int, pastframe::Int=0)
    #=
    Distance to the left lane marker one lane to the left
    =#

    veh = rec[vehicle_index, pastframe]
    lane = roadway[veh.state.posF.roadind.tag]
    if n_lanes_left(lane, roadway) > 0
        offset = veh.state.posF.t
        lane_left = roadway[LaneTag(lane.tag.segment, lane.tag.lane + 1)]
        FeatureValue(lane.width/2 - offset + lane_left.width)
    else
        FeatureValue(NaN, FeatureState.MISSING) # there is no left lane
    end
end
generate_feature_functions("MarkerDist_Right_Right", :d_mrr, Float64, "m", can_be_missing=true)
function Base.get(::Feature_MarkerDist_Right_Right, rec::SceneRecord, roadway::Roadway, vehicle_index::Int, pastframe::Int=0)
    #=
    Distance to the right lane marker one lane to the right
    =#

    veh = rec[vehicle_index, pastframe]
    lane = roadway[veh.state.posF.roadind.tag]
    if n_lanes_right(lane, roadway) > 0
        offset = veh.state.posF.t
        lane_right = roadway[LaneTag(lane.tag.segment, lane.tag.lane - 1)]
        FeatureValue(lane.width/2 + offset + lane_right.width)
    else
        FeatureValue(NaN, FeatureState.MISSING) # there is no right lane
    end
end
generate_feature_functions("RoadEdgeDist_Left", :d_edgel, Float64, "m")
function Base.get(::Feature_RoadEdgeDist_Left, rec::SceneRecord, roadway::Roadway, vehicle_index::Int, pastframe::Int=0)
    veh = rec[vehicle_index, pastframe]
    offset = veh.state.posF.t
    footpoint = get_footpoint(veh)
    seg = roadway[veh.state.posF.roadind.tag.segment]
    lane = seg.lanes[end]
    roadproj = proj(footpoint, lane, roadway)
    curvept = roadway[RoadIndex(roadproj)]
    lane = roadway[roadproj.tag]
    FeatureValue(lane.width/2 + abs(curvept.pos - footpoint) - offset)
end
generate_feature_functions("RoadEdgeDist_Right", :d_edger, Float64, "m")
function Base.get(::Feature_RoadEdgeDist_Right, rec::SceneRecord, roadway::Roadway, vehicle_index::Int, pastframe::Int=0)
    veh = rec[vehicle_index, pastframe]
    offset = veh.state.posF.t
    footpoint = get_footpoint(veh)
    seg = roadway[veh.state.posF.roadind.tag.segment]
    lane = seg.lanes[1]
    roadproj = proj(footpoint, lane, roadway)
    curvept = roadway[RoadIndex(roadproj)]
    lane = roadway[roadproj.tag]
    FeatureValue(lane.width/2 + abs(curvept.pos - footpoint) + offset)
end
generate_feature_functions("LaneOffsetLeft", :posFtL, Float64, "m", can_be_missing=true)
function Base.get(::Feature_LaneOffsetLeft, rec::SceneRecord, roadway::Roadway, vehicle_index::Int, pastframe::Int=0)
    veh_ego = rec[vehicle_index, pastframe]
    t = veh_ego.state.posF.t
    lane = roadway[veh_ego.state.posF.roadind.tag]
    if n_lanes_left(lane, roadway) > 0
        lane_left = roadway[LaneTag(lane.tag.segment, lane.tag.lane + 1)]
        lane_offset = t - lane.width/2 - lane_left.width/2
        FeatureValue(lane_offset)
    else
        FeatureValue(NaN, FeatureState.MISSING)
    end
end
generate_feature_functions("LaneOffsetRight", :posFtR, Float64, "m", can_be_missing=true)
function Base.get(::Feature_LaneOffsetRight, rec::SceneRecord, roadway::Roadway, vehicle_index::Int, pastframe::Int=0)
    veh_ego = rec[vehicle_index, pastframe]
    t = veh_ego.state.posF.t
    lane = roadway[veh_ego.state.posF.roadind.tag]
    if n_lanes_right(lane, roadway) > 0
        lane_right = roadway[LaneTag(lane.tag.segment, lane.tag.lane - 1)]
        lane_offset = t + lane.width/2 + lane_right.width/2
        FeatureValue(lane_offset)
    else
        FeatureValue(NaN, FeatureState.MISSING)
    end
end
generate_feature_functions("N_Lane_Right", :n_lane_right, Int, "-", lowerbound=0.0)
function Base.get(::Feature_N_Lane_Right, rec::SceneRecord, roadway::Roadway, vehicle_index::Int, pastframe::Int=0)
    nlr = rec[vehicle_index, pastframe].state.posF.roadind.tag.lane - 1
    FeatureValue(convert(Float64, nlr))
end
generate_feature_functions("N_Lane_Left", :n_lane_left, Int, "-", lowerbound=0.0)
function Base.get(::Feature_N_Lane_Left, rec::SceneRecord, roadway::Roadway, vehicle_index::Int, pastframe::Int=0)
    veh = rec[vehicle_index, pastframe]
    seg = roadway[veh.state.posF.roadind.tag.segment]
    nll = length(seg.lanes) - veh.state.posF.roadind.tag.lane
    FeatureValue(convert(Float64, nll))
end
generate_feature_functions("Has_Lane_Right", :has_lane_right, Bool, "-", lowerbound=0.0, upperbound=1.0)
function Base.get(::Feature_Has_Lane_Right, rec::SceneRecord, roadway::Roadway, vehicle_index::Int, pastframe::Int=0)
    val = get(N_LANE_RIGHT, rec, roadway, vehicle_index, pastframe).v > 0.0
    FeatureValue(convert(Float64, val))
end
generate_feature_functions("Has_Lane_Left", :has_lane_left, Bool, "-", lowerbound=0.0, upperbound=1.0)
function Base.get(::Feature_Has_Lane_Left, rec::SceneRecord, roadway::Roadway, vehicle_index::Int, pastframe::Int=0)
    val = get(N_LANE_LEFT, rec, roadway, vehicle_index, pastframe).v > 0.0
    FeatureValue(convert(Float64, val))
end
generate_feature_functions("LaneCurvature", :curvature, Float64, "1/m")
function Base.get(::Feature_LaneCurvature, rec::SceneRecord, roadway::Roadway, vehicle_index::Int, pastframe::Int=0)
    veh = rec[vehicle_index, pastframe]
    curvept = roadway[veh.state.posF.roadind]
    FeatureValue(curvept.k)
end

# Dist_Merge
# Dist_Split

generate_feature_functions("TimeToCrossing_Right", :ttcr_mr, Float64, "s", lowerbound=0.0, censor_hi=10.0)
function Base.get(::Feature_TimeToCrossing_Right, rec::SceneRecord, roadway::Roadway, vehicle_index::Int, pastframe::Int=0)
    d_mr = get(MARKERDIST_RIGHT, rec, roadway, vehicle_index, pastframe).v
    velFt = get(VELFT, rec, roadway, vehicle_index, pastframe).v

    if d_mr > 0.0 && velFt < 0.0
        FeatureValue(-d_mr / velFt)
    else
        FeatureValue(Inf)
    end
end
generate_feature_functions("TimeToCrossing_Left", :ttcr_ml, Float64, "s", lowerbound=0.0, censor_hi=10.0)
function Base.get(::Feature_TimeToCrossing_Left, rec::SceneRecord, roadway::Roadway, vehicle_index::Int, pastframe::Int=0)
    d_ml = get(MARKERDIST_RIGHT, rec, roadway, vehicle_index, pastframe).v
    velFt = get(VELFT, rec, roadway, vehicle_index, pastframe).v

    if d_ml > 0.0 && velFt < 0.0
        FeatureValue(-d_ml / velFs)
    else
        FeatureValue(Inf)
    end
end
generate_feature_functions("EstimatedTimeToLaneCrossing", :est_ttcr, Float64, "s", lowerbound=0.0, censor_hi=10.0)
function Base.get(::Feature_EstimatedTimeToLaneCrossing, rec::SceneRecord, roadway::Roadway, vehicle_index::Int, pastframe::Int=0)
    ttcr_left = get(TIMETOCROSSING_LEFT, rec, roadway, vehicle_index, pastframe).v
    ttcr_right = get(TIMETOCROSSING_RIGHT, rec, roadway, vehicle_index, pastframe).v
    FeatureValue(min(ttcr_left, ttcr_right))
end
generate_feature_functions("A_REQ_StayInLane", :a_req_stayinlane, Float64, "m/s²", can_be_missing=true)
function Base.get(::Feature_A_REQ_StayInLane, rec::SceneRecord, roadway::Roadway, vehicle_index::Int, pastframe::Int=0)
    velFt = get(VELFT, rec, roadway, vehicle_index, pastframe).v

    if velFt > 0.0
        d_mr = get(MARKERDIST_RIGHT, rec, roadway, vehicle_index, pastframe).v
        if d_mr > 0.0
            return FeatureValue(0.5velFt*velFt / d_mr)
        else
            return FeatureValue(NaN, FeatureState.MISSING)
        end
    else
        d_ml = get(MARKERDIST_LEFT, rec, roadway, vehicle_index, pastframe)
        if d_ml < 0.0
            return FeatureValue(-0.5velFt*velFt / d_ml)
        else
            return FeatureValue(NaN, FeatureState.MISSING)
        end
    end
end

generate_feature_functions("Time_Consecutive_Brake", :time_consec_brake, Float64, "s", lowerbound=0.0)
function Base.get(::Feature_Time_Consecutive_Brake, rec::SceneRecord, roadway::Roadway, vehicle_index::Int, pastframe::Int=0)

    prev_accel = convert(Float64, get(ACC, rec, roadway, vehicle_index, pastframe))
    if prev_accel ≥ 0.0
        FeatureValue(0.0)
    else
        pastframe_orig = pastframe
        id = rec[vehicle_index, pastframe].def.id
        while pastframe_inbounds(rec, pastframe-1) &&
              get(ACC, rec, roadway, get_index_of_first_vehicle_with_id(rec, id, pastframe-1)) < 0.0

            pastframe -= 1
        end

        FeatureValue(get_elapsed_time(rec, pastframe, pastframe_orig))
    end
end
generate_feature_functions("Time_Consecutive_Accel", :time_consec_accel, Float64, "s", lowerbound=0.0)
function Base.get(::Feature_Time_Consecutive_Accel, rec::SceneRecord, roadway::Roadway, vehicle_index::Int, pastframe::Int=0)

    prev_accel = convert(Float64, get(ACC, rec, roadway, vehicle_index, pastframe))
    if prev_accel ≤ 0.0
        FeatureValue(0.0)
    else

        pastframe_orig = pastframe
        id = rec[vehicle_index, pastframe].def.id
        while pastframe_inbounds(rec, pastframe-1) &&
              get(ACC, rec, roadway, get_index_of_first_vehicle_with_id(rec, id, pastframe-1)) > 0.0

            pastframe -= 1
        end

        FeatureValue(get_elapsed_time(rec, pastframe, pastframe_orig))
    end
end
generate_feature_functions("Time_Consecutive_Throttle", :time_consec_throttle, Float64, "s", lowerbound=0.0)
function Base.get(::Feature_Time_Consecutive_Throttle, rec::SceneRecord, roadway::Roadway, vehicle_index::Int, pastframe::Int=0)
    tc_accel = get(TIME_CONSECUTIVE_ACCEL, rec, roadway, vehicle_index, pastframe).v
    tc_brake = get(TIME_CONSECUTIVE_BRAKE, rec, roadway, vehicle_index, pastframe).v
    FeatureValue(tc_accel ≥ tc_brake ? tc_accel : -tc_brake)
end

#############################################
#
# FRONT
#
#############################################

generate_feature_functions("Dist_Front", :d_front, Float64, "m", lowerbound=0.0, can_be_missing=true)
function Base.get(::Feature_Dist_Front, rec::SceneRecord, roadway::Roadway, vehicle_index::Int, pastframe::Int=0;
    neighborfore::NeighborLongitudinalResult = get_neighbor_fore_along_lane(get_scene(rec, pastframe), vehicle_index, roadway),
    censor_hi::Float64=100.0,
    )

    if neighborfore.ind == 0
        FeatureValue(100.0, FeatureState.CENSORED_HI)
    else
        len_ego = rec[vehicle_index, pastframe].def.length
        len_oth = rec[neighborfore.ind, pastframe].def.length
        FeatureValue(neighborfore.Δs - len_ego/2 - len_oth/2)
    end
end
generate_feature_functions("Speed_Front", :v_front, Float64, "m/s", can_be_missing=true)
function Base.get(::Feature_Speed_Front, rec::SceneRecord, roadway::Roadway, vehicle_index::Int, pastframe::Int=0;
    neighborfore::NeighborLongitudinalResult = get_neighbor_fore_along_lane(get_scene(rec, pastframe), vehicle_index, roadway),
    )

    if neighborfore.ind == 0
        FeatureValue(0.0, FeatureState.MISSING)
    else
        FeatureValue(rec[neighborfore.ind, pastframe].state.v)
    end
end
generate_feature_functions("Timegap", :timegap, Float64, "s", can_be_missing=true)
function Base.get(::Feature_Timegap, rec::SceneRecord, roadway::Roadway, vehicle_index::Int, pastframe::Int=0;
    neighborfore::NeighborLongitudinalResult = get_neighbor_fore_along_lane(get_scene(rec, pastframe), vehicle_index, roadway),
    censor_hi::Float64 = 10.0,
    )

<<<<<<< HEAD
    v = rec[vehicle_index].state.v

    if v ≤ 0.0 || neighborfore.ind == 0
        FeatureValue(10.0, FeatureState.CENSORED_HI)
=======
    v = rec[vehicle_index, pastframe].state.v

    if v ≤ 0.0 || neighborfore.ind == 0
        FeatureValue(10.0, FeatureState.MISSING)
>>>>>>> f5df5f37
    else
        len_ego = rec[vehicle_index, pastframe].def.length
        len_oth = rec[neighborfore.ind, pastframe].def.length
        Δs = neighborfore.Δs - len_ego/2 - len_oth/2
<<<<<<< HEAD

        if Δs > 0.0
            FeatureValue(Δs / v)
        else
            FeatureValue(0.0) # collision!
=======
        if Δs > 0.0
            FeatureValue(Δs/v)
        else
            FeatureValue(10.0, FeatureState.CENSORED_HI)
>>>>>>> f5df5f37
        end
    end
end
generate_feature_functions("Inv_TTC", :inv_ttc, Float64, "1/s", can_be_missing=true)
function Base.get(::Feature_Inv_TTC, rec::SceneRecord, roadway::Roadway, vehicle_index::Int, pastframe::Int=0;
    neighborfore::NeighborLongitudinalResult = get_neighbor_fore_along_lane(get_scene(rec, pastframe), vehicle_index, roadway),
<<<<<<< HEAD
    missing_surrogate::Float64 = 0.0,
    censor_hi::Float64 = 10.0,
    )


    if neighborfore.ind == 0
        FeatureValue(0.0, FeatureState.MISSING)
    else
        veh_fore = rec[vehicle_index, pastframe]
        veh_rear = rec[neighborfore.ind, pastframe]
=======
    censor_hi::Float64 = 10.0,
    )

    if neighborfore.ind == 0
        FeatureValue(0.0)
    else
        veh_rear = rec[vehicle_index, pastframe]
        veh_fore = rec[neighborfore.ind, pastframe]
>>>>>>> f5df5f37

        len_ego = veh_fore.def.length
        len_oth = veh_rear.def.length
        Δs = neighborfore.Δs - len_ego/2 - len_oth/2
<<<<<<< HEAD

        Δv = veh_fore.state.v - veh_rear.state.v

        if Δs < 0.0 # collision!
            FeatureValue(censor_hi, FeatureState.CENSORED_HI)
        elseif Δv > 0.0 # front car is pulling away
            FeatureValue(0.0)
        else
            f = -Δv/Δs
            if f > censor_hi
                FeatureValue(f, FeatureState.CENSORED_HI)
            else
                FeatureValue(f)
=======
        Δv = veh_fore.state.v - veh_rear.state.v

        if Δs ≤ 0.0 || Δv < 0.0
            FeatureValue(0.0)
        else
            f = Δv/Δs
            if f ≤ 10.0
                FeatureValue(f)
            else
                FeatureValue(10.0, FeatureState.CENSORED_HI)
>>>>>>> f5df5f37
            end
        end
    end
end
<<<<<<< HEAD

=======
>>>>>>> f5df5f37

#############################################
#
# FRONT LEFT
#
#############################################
generate_feature_functions("Dist_Front_Left", :d_front_left, Float64, "m", lowerbound=0.0, can_be_missing=true)
function Base.get(::Feature_Dist_Front_Left, rec::SceneRecord, roadway::Roadway, vehicle_index::Int, pastframe::Int=0;
    neighborfore::NeighborLongitudinalResult = get_neighbor_fore_along_left_lane(get_scene(rec, pastframe), vehicle_index, roadway),
    )

    get(DIST_FRONT, rec, roadway, vehicle_index, pastframe, neighborfore=neighborfore)
end

#############################################
#
# FRONT RIGHT
#
#############################################

generate_feature_functions("Dist_Front_Right", :d_front_right, Float64, "m", lowerbound=0.0, can_be_missing=true)
function Base.get(::Feature_Dist_Front_Right, rec::SceneRecord, roadway::Roadway, vehicle_index::Int, pastframe::Int=0;
    neighborfore::NeighborLongitudinalResult = get_neighbor_fore_along_right_lane(get_scene(rec, pastframe), vehicle_index, roadway),
    )

    get(DIST_FRONT, rec, roadway, vehicle_index, pastframe, neighborfore=neighborfore)
end

#############################################
#
# SCENE WISE
#
#############################################

generate_feature_functions("Is_Colliding", :is_colliding, Bool, "-", lowerbound=0.0, upperbound=1.0)
function Base.get(::Feature_Is_Colliding, rec::SceneRecord, roadway::Roadway, vehicle_index::Int, pastframe::Int=0;
    mem::CPAMemory=CPAMemory(),
    )

    scene = get_scene(rec, pastframe)
    is_colliding = convert(Float64, get_first_collision(scene, vehicle_index, mem).is_colliding)
    FeatureValue(is_colliding)
end<|MERGE_RESOLUTION|>--- conflicted
+++ resolved
@@ -510,40 +510,25 @@
     censor_hi::Float64 = 10.0,
     )
 
-<<<<<<< HEAD
-    v = rec[vehicle_index].state.v
+    v = rec[vehicle_index, pastframe].state.v
 
     if v ≤ 0.0 || neighborfore.ind == 0
         FeatureValue(10.0, FeatureState.CENSORED_HI)
-=======
-    v = rec[vehicle_index, pastframe].state.v
-
-    if v ≤ 0.0 || neighborfore.ind == 0
-        FeatureValue(10.0, FeatureState.MISSING)
->>>>>>> f5df5f37
     else
         len_ego = rec[vehicle_index, pastframe].def.length
         len_oth = rec[neighborfore.ind, pastframe].def.length
         Δs = neighborfore.Δs - len_ego/2 - len_oth/2
-<<<<<<< HEAD
 
         if Δs > 0.0
             FeatureValue(Δs / v)
         else
             FeatureValue(0.0) # collision!
-=======
-        if Δs > 0.0
-            FeatureValue(Δs/v)
-        else
-            FeatureValue(10.0, FeatureState.CENSORED_HI)
->>>>>>> f5df5f37
         end
     end
 end
 generate_feature_functions("Inv_TTC", :inv_ttc, Float64, "1/s", can_be_missing=true)
 function Base.get(::Feature_Inv_TTC, rec::SceneRecord, roadway::Roadway, vehicle_index::Int, pastframe::Int=0;
     neighborfore::NeighborLongitudinalResult = get_neighbor_fore_along_lane(get_scene(rec, pastframe), vehicle_index, roadway),
-<<<<<<< HEAD
     missing_surrogate::Float64 = 0.0,
     censor_hi::Float64 = 10.0,
     )
@@ -554,21 +539,11 @@
     else
         veh_fore = rec[vehicle_index, pastframe]
         veh_rear = rec[neighborfore.ind, pastframe]
-=======
-    censor_hi::Float64 = 10.0,
-    )
-
-    if neighborfore.ind == 0
-        FeatureValue(0.0)
-    else
-        veh_rear = rec[vehicle_index, pastframe]
-        veh_fore = rec[neighborfore.ind, pastframe]
->>>>>>> f5df5f37
 
         len_ego = veh_fore.def.length
         len_oth = veh_rear.def.length
         Δs = neighborfore.Δs - len_ego/2 - len_oth/2
-<<<<<<< HEAD
+
 
         Δv = veh_fore.state.v - veh_rear.state.v
 
@@ -582,26 +557,10 @@
                 FeatureValue(f, FeatureState.CENSORED_HI)
             else
                 FeatureValue(f)
-=======
-        Δv = veh_fore.state.v - veh_rear.state.v
-
-        if Δs ≤ 0.0 || Δv < 0.0
-            FeatureValue(0.0)
-        else
-            f = Δv/Δs
-            if f ≤ 10.0
-                FeatureValue(f)
-            else
-                FeatureValue(10.0, FeatureState.CENSORED_HI)
->>>>>>> f5df5f37
             end
         end
     end
 end
-<<<<<<< HEAD
-
-=======
->>>>>>> f5df5f37
 
 #############################################
 #
