using Test
using AutomotiveDrivingModels
using DataFrames
using Distributions

<<<<<<< HEAD
@testset "Data structures" begin 
    include("test_records.jl")
end
include("test_roadways.jl")
include("test_agent_definitions.jl")
include("test_states.jl")
include("test_collision_checkers.jl")
include("test_actions.jl")
include("test_features.jl")
include("test_behaviors.jl")
include("test_simulation.jl")
=======
@testset "Vec" begin 
    include("vec-tests/vec_runtests.jl")
end

@testset "AutomotiveDrivingModels" begin 
    include("test_roadways.jl")
    include("test_agent_definitions.jl")
    include("test_states.jl")
    include("test_collision_checkers.jl")
    include("test_actions.jl")
    include("test_features.jl")
    include("test_behaviors.jl")
    include("test_simulation.jl")
end
>>>>>>> 9ea672ef
<|MERGE_RESOLUTION|>--- conflicted
+++ resolved
@@ -3,21 +3,12 @@
 using DataFrames
 using Distributions
 
-<<<<<<< HEAD
+@testset "Vec" begin 
+    include("vec-tests/vec_runtests.jl")
+end
+
 @testset "Data structures" begin 
     include("test_records.jl")
-end
-include("test_roadways.jl")
-include("test_agent_definitions.jl")
-include("test_states.jl")
-include("test_collision_checkers.jl")
-include("test_actions.jl")
-include("test_features.jl")
-include("test_behaviors.jl")
-include("test_simulation.jl")
-=======
-@testset "Vec" begin 
-    include("vec-tests/vec_runtests.jl")
 end
 
 @testset "AutomotiveDrivingModels" begin 
@@ -29,5 +20,4 @@
     include("test_features.jl")
     include("test_behaviors.jl")
     include("test_simulation.jl")
-end
->>>>>>> 9ea672ef
+end