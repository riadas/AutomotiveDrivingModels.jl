--- conflicted
+++ resolved
@@ -1964,12 +1964,9 @@
                 continue
             end
 
-<<<<<<< HEAD
             # ------------------------------------------
             # map to frenet frame & extract values
 
-=======
->>>>>>> ef95e830
             for (i,frame_old) in enumerate(smoothed_frameinds)
 
                 frame_new = frame_old - frame_lo + 1
@@ -2077,7 +2074,7 @@
             if test_colset == colset
                 continue
             end
-            
+
             lanetag_target = get(runlog, test_colset, frame, :lanetag)::LaneTag
             if lanetag == active_lanetag
 
@@ -2096,13 +2093,13 @@
         if isinf(best_dest) || dist > max_dist || !has_next_lane(sn, active_lane)
             break
         end
-           
+
         dist += active_lane.curve.s[end] # move full curve length
         active_lane = next_lane(sn, active_lane)
         active_lanetag = active_lane.id
         footpoint_s_host = 0.0 # move to base of curve
     end
-    
+
     best_colset
 end
 function _calc_rear_vehicle_colset(runlog::RunLog, sn::StreetNetwork, colset::UInt, frame::Int)
@@ -2124,7 +2121,7 @@
             if test_colset == colset
                 continue
             end
-            
+
             lanetag_target = get(runlog, test_colset, frame, :lanetag)::LaneTag
             if lanetag == active_lanetag
 
@@ -2143,13 +2140,13 @@
         if isinf(best_dest) || dist > max_dist || !has_prev_lane(sn, active_lane)
             break
         end
-         
+
         active_lane = prev_lane(sn, active_lane)
         active_lanetag = active_lane.id
         dist += active_lane.curve.s[end] # move full length
         footpoint_s_host = active_lane.curve.s[end] # move to end of curve
     end
-    
+
     best_colset
 end
 function _calc_front_and_rear!(runlog::RunLog, sn::StreetNetwork)
